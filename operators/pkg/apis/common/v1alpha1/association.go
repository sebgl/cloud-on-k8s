// Copyright Elasticsearch B.V. and/or licensed to Elasticsearch B.V. under one
// or more contributor license agreements. Licensed under the Elastic License;
// you may not use this file except in compliance with the Elastic License.

package v1alpha1

import (
	metav1 "k8s.io/apimachinery/pkg/apis/meta/v1"
	"k8s.io/apimachinery/pkg/runtime"
)

<<<<<<< HEAD
// AssociationStatus is the status of an assocation resource.
=======
// AssociationStatus is the status of an association resource.
>>>>>>> 4029bfd9
type AssociationStatus string

const (
	AssociationPending     AssociationStatus = "Pending"
	AssociationEstablished AssociationStatus = "Established"
	AssociationFailed      AssociationStatus = "Failed"
)

// Associated interface represents a Elastic stack application that is associated with an Elasticsearch cluster.
// An associated object needs some credentials to establish a connection to the Elasticsearch cluster and usually it
// offers a keystore which in ECK is represented with an underlying Secret.
// Kibana and the APM server are two examples of associated objects.
type Associated interface {
	metav1.Object
	runtime.Object
	ElasticsearchAuth() ElasticsearchAuth
<<<<<<< HEAD
	SecureSettings() *SecretRef
=======
>>>>>>> 4029bfd9
}<|MERGE_RESOLUTION|>--- conflicted
+++ resolved
@@ -9,11 +9,7 @@
 	"k8s.io/apimachinery/pkg/runtime"
 )
 
-<<<<<<< HEAD
-// AssociationStatus is the status of an assocation resource.
-=======
 // AssociationStatus is the status of an association resource.
->>>>>>> 4029bfd9
 type AssociationStatus string
 
 const (
@@ -30,8 +26,4 @@
 	metav1.Object
 	runtime.Object
 	ElasticsearchAuth() ElasticsearchAuth
-<<<<<<< HEAD
-	SecureSettings() *SecretRef
-=======
->>>>>>> 4029bfd9
 }