--- conflicted
+++ resolved
@@ -98,22 +98,7 @@
 
 // IsMarkedForDeletion returns true if the Kibana is going to be deleted
 func (k Kibana) IsMarkedForDeletion() bool {
-<<<<<<< HEAD
-	if k.DeletionTimestamp.IsZero() { // already handles nil pointer
-		return false
-	}
-	return true
-=======
 	return !k.DeletionTimestamp.IsZero()
-}
-
-func (k *Kibana) ElasticsearchAuth() commonv1alpha1.ElasticsearchAuth {
-	return k.Spec.Elasticsearch.Auth
-}
-
-func (k *Kibana) SecureSettings() *commonv1alpha1.SecretRef {
-	return k.Spec.SecureSettings
->>>>>>> 4029bfd9
 }
 
 func (k *Kibana) ElasticsearchAuth() commonv1alpha1.ElasticsearchAuth {
