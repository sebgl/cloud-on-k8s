// Copyright Elasticsearch B.V. and/or licensed to Elasticsearch B.V. under one
// or more contributor license agreements. Licensed under the Elastic License;
// you may not use this file except in compliance with the Elastic License.

package driver

import (
	"context"
	"reflect"
	"testing"

	"github.com/stretchr/testify/require"
	appsv1 "k8s.io/api/apps/v1"
	corev1 "k8s.io/api/core/v1"
	metav1 "k8s.io/apimachinery/pkg/apis/meta/v1"
	"k8s.io/apimachinery/pkg/runtime"
	"sigs.k8s.io/controller-runtime/pkg/client"
	"sigs.k8s.io/controller-runtime/pkg/client/fake"

	"github.com/elastic/cloud-on-k8s/operators/pkg/apis/elasticsearch/v1alpha1"
	"github.com/elastic/cloud-on-k8s/operators/pkg/controller/common"
	"github.com/elastic/cloud-on-k8s/operators/pkg/controller/common/reconciler"
	esclient "github.com/elastic/cloud-on-k8s/operators/pkg/controller/elasticsearch/client"
	"github.com/elastic/cloud-on-k8s/operators/pkg/controller/elasticsearch/label"
	"github.com/elastic/cloud-on-k8s/operators/pkg/controller/elasticsearch/nodespec"
	"github.com/elastic/cloud-on-k8s/operators/pkg/controller/elasticsearch/observer"
	"github.com/elastic/cloud-on-k8s/operators/pkg/controller/elasticsearch/reconcile"
	"github.com/elastic/cloud-on-k8s/operators/pkg/controller/elasticsearch/sset"
	"github.com/elastic/cloud-on-k8s/operators/pkg/utils/k8s"
)

// Sample StatefulSets to use in tests
var (
	ssetMaster3Replicas     = nodespec.CreateTestSset("ssetMaster3Replicas", "7.2.0", 3, true, false)
	podsSsetMaster3Replicas = []corev1.Pod{
		{
			ObjectMeta: metav1.ObjectMeta{
				Namespace: ssetMaster3Replicas.Namespace,
				Name:      sset.PodName(ssetMaster3Replicas.Name, 0),
			},
		},
		{
			ObjectMeta: metav1.ObjectMeta{
				Namespace: ssetMaster3Replicas.Namespace,
				Name:      sset.PodName(ssetMaster3Replicas.Name, 1),
			},
		},
		{
			ObjectMeta: metav1.ObjectMeta{
				Namespace: ssetMaster3Replicas.Namespace,
				Name:      sset.PodName(ssetMaster3Replicas.Name, 2),
			},
		},
	}
	ssetData4Replicas     = nodespec.CreateTestSset("ssetData4Replicas", "7.2.0", 4, false, true)
	podsSsetData4Replicas = []corev1.Pod{
		{
			ObjectMeta: metav1.ObjectMeta{
				Namespace: ssetMaster3Replicas.Namespace,
				Name:      sset.PodName(ssetData4Replicas.Name, 0),
			},
		},
		{
			ObjectMeta: metav1.ObjectMeta{
				Namespace: ssetMaster3Replicas.Namespace,
				Name:      sset.PodName(ssetData4Replicas.Name, 1),
			},
		},
		{
			ObjectMeta: metav1.ObjectMeta{
				Namespace: ssetMaster3Replicas.Namespace,
				Name:      sset.PodName(ssetData4Replicas.Name, 2),
			},
		},
		{
			ObjectMeta: metav1.ObjectMeta{
				Namespace: ssetMaster3Replicas.Namespace,
				Name:      sset.PodName(ssetData4Replicas.Name, 3),
			},
		},
	}
	runtimeObjs = []runtime.Object{&ssetMaster3Replicas, &ssetData4Replicas,
		&podsSsetMaster3Replicas[0], &podsSsetMaster3Replicas[1], &podsSsetMaster3Replicas[2],
		&podsSsetData4Replicas[0], &podsSsetData4Replicas[1], &podsSsetData4Replicas[2], &podsSsetData4Replicas[3],
	}
	requeueResults = (&reconciler.Results{}).WithResult(defaultRequeue)
	emptyResults   = &reconciler.Results{}
)

// fakeESClient mocks the ES client to register function calls that were made.
type fakeESClient struct { //nolint:maligned
	esclient.Client

	SetMinimumMasterNodesCalled     bool
	SetMinimumMasterNodesCalledWith int

	AddVotingConfigExclusionsCalled     bool
	AddVotingConfigExclusionsCalledWith []string

	ExcludeFromShardAllocationCalled     bool
	ExcludeFromShardAllocationCalledWith string
}

func (f *fakeESClient) SetMinimumMasterNodes(ctx context.Context, n int) error {
	f.SetMinimumMasterNodesCalled = true
	f.SetMinimumMasterNodesCalledWith = n
	return nil
}

func (f *fakeESClient) AddVotingConfigExclusions(ctx context.Context, nodeNames []string, timeout string) error {
	f.AddVotingConfigExclusionsCalled = true
	f.AddVotingConfigExclusionsCalledWith = append(f.AddVotingConfigExclusionsCalledWith, nodeNames...)
	return nil
}

func (f *fakeESClient) ExcludeFromShardAllocation(ctx context.Context, nodes string) error {
	f.ExcludeFromShardAllocationCalled = true
	f.ExcludeFromShardAllocationCalledWith = nodes
	return nil
}

// -- Tests start here

func TestHandleDownscale(t *testing.T) {
	// This test focuses on one code path that visits most functions.
	// Derived paths are individually tested in unit tests of the other functions.

	// We want to downscale 2 StatefulSets (masters 3 -> 1 and data 4 -> 2) in version 7.X,
	// but should only be allowed a partial downscale (3 -> 2 and 4 -> 3).

	k8sClient := k8s.WrapClient(fake.NewFakeClient(runtimeObjs...))
	esClient := &fakeESClient{}
	actualStatefulSets := sset.StatefulSetList{ssetMaster3Replicas, ssetData4Replicas}
	downscaleCtx := downscaleContext{
		k8sClient:      k8sClient,
		expectations:   reconciler.NewExpectations(),
		reconcileState: reconcile.NewState(v1alpha1.Elasticsearch{}),
		observedState: observer.State{
			ClusterState: &esclient.ClusterState{
				ClusterName: "cluster-name",
				Nodes: map[string]esclient.ClusterStateNode{
					// nodes from 1st sset
					"ssetMaster3Replicas-0": {Name: "ssetMaster3Replicas-0"},
					"ssetMaster3Replicas-1": {Name: "ssetMaster3Replicas-1"},
					"ssetMaster3Replicas-2": {Name: "ssetMaster3Replicas-2"},
					// nodes from 2nd sset
					"ssetData4Replicas-0": {Name: "ssetData4Replicas-0"},
					"ssetData4Replicas-1": {Name: "ssetData4Replicas-1"},
					"ssetData4Replicas-2": {Name: "ssetData4Replicas-2"},
					"ssetData4Replicas-3": {Name: "ssetData4Replicas-3"},
				},
				RoutingTable: esclient.RoutingTable{
					Indices: map[string]esclient.Shards{
						"index-1": {
							Shards: map[string][]esclient.Shard{
								"0": {
									// node ssetData4Replicas-2 cannot leave the cluster because of this shard
									{Index: "index-1", Shard: 0, State: esclient.STARTED, Node: "ssetData4Replicas-2"},
								},
							},
						},
					},
				},
			},
		},
		esClient: esClient,
	}

	// request master nodes downscale from 3 to 1 replicas
	ssetMaster3ReplicasDownscaled := *ssetMaster3Replicas.DeepCopy()
	ssetMaster3ReplicasDownscaled.Spec.Replicas = common.Int32(1)
	// request data nodes downscale from 4 to 2 replicas
	ssetData4ReplicasDownscaled := *ssetData4Replicas.DeepCopy()
	ssetData4ReplicasDownscaled.Spec.Replicas = common.Int32(2)
	requestedStatefulSets := sset.StatefulSetList{ssetMaster3ReplicasDownscaled, ssetData4ReplicasDownscaled}

	// do the downscale
	results := HandleDownscale(downscaleCtx, requestedStatefulSets, actualStatefulSets)
	require.False(t, results.HasError())

	// data migration should have been requested for all nodes leaving the cluster
	require.True(t, esClient.ExcludeFromShardAllocationCalled)
	require.Equal(t, "ssetMaster3Replicas-2,ssetMaster3Replicas-1,ssetData4Replicas-3,ssetData4Replicas-2", esClient.ExcludeFromShardAllocationCalledWith)

	// only part of the expected replicas of ssetMaster3Replicas should be updated,
	// since we remove only one master at a time
	ssetMaster3ReplicasExpectedAfterDownscale := *ssetMaster3Replicas.DeepCopy()
	ssetMaster3ReplicasExpectedAfterDownscale.Spec.Replicas = common.Int32(2)
	// only part of the expected replicas of ssetData4Replicas should be updated,
	// since a node still needs to migrate data
	ssetData4ReplicasExpectedAfterDownscale := *ssetData4Replicas.DeepCopy()
	ssetData4ReplicasExpectedAfterDownscale.Spec.Replicas = common.Int32(3)

	expectedAfterDownscale := []appsv1.StatefulSet{ssetMaster3ReplicasExpectedAfterDownscale, ssetData4ReplicasExpectedAfterDownscale}

	// a requeue should be requested since all nodes were not downscaled
	// (2 requeues actually: for data migration & master nodes)
	require.Equal(t, (&reconciler.Results{}).WithResult(defaultRequeue).WithResult(defaultRequeue), results)

	// voting config exclusion should have been added for leaving masters
	require.True(t, esClient.AddVotingConfigExclusionsCalled)
	require.Equal(t, []string{"ssetMaster3Replicas-2"}, esClient.AddVotingConfigExclusionsCalledWith)

	// compare what has been updated in the apiserver with what we would expect
	var actual appsv1.StatefulSetList
	err := k8sClient.List(&client.ListOptions{}, &actual)
	require.NoError(t, err)
	require.Equal(t, expectedAfterDownscale, actual.Items)

	// running the downscale again should requeue since some pods are not terminated yet
	results = HandleDownscale(downscaleCtx, requestedStatefulSets, actual.Items)
	require.False(t, results.HasError())
	require.Equal(t, requeueResults, results)
	// no StatefulSet should have been updated
	err = k8sClient.List(&client.ListOptions{}, &actual)
	require.NoError(t, err)
	require.Equal(t, expectedAfterDownscale, actual.Items)

	// simulate pods deletion that would be done by the StatefulSet controller
	require.NoError(t, k8sClient.Delete(&podsSsetMaster3Replicas[2]))
	require.NoError(t, k8sClient.Delete(&podsSsetData4Replicas[3]))

	// running the downscale again should remove the next master,
	// and also requeue since data migration is still not over for data nodes
	results = HandleDownscale(downscaleCtx, requestedStatefulSets, actual.Items)
	require.False(t, results.HasError())
	require.Equal(t, requeueResults, results)

	// one less master
	ssetMaster3ReplicasExpectedAfterDownscale.Spec.Replicas = common.Int32(1)
	expectedAfterDownscale = []appsv1.StatefulSet{ssetMaster3ReplicasExpectedAfterDownscale, ssetData4ReplicasExpectedAfterDownscale}
	err = k8sClient.List(&client.ListOptions{}, &actual)
	require.NoError(t, err)
	require.Equal(t, expectedAfterDownscale, actual.Items)
	// simulate master pod deletion
	require.NoError(t, k8sClient.Delete(&podsSsetMaster3Replicas[1]))

	// once data migration is over the downscale should continue for next data nodes
	downscaleCtx.observedState.ClusterState.RoutingTable.Indices["index-1"].Shards["0"][0].Node = "ssetData4Replicas-1"
	expectedAfterDownscale[1].Spec.Replicas = common.Int32(2)
	results = HandleDownscale(downscaleCtx, requestedStatefulSets, actual.Items)
	require.False(t, results.HasError())
	require.Equal(t, emptyResults, results)
	err = k8sClient.List(&client.ListOptions{}, &actual)
	require.NoError(t, err)
	require.Equal(t, expectedAfterDownscale, actual.Items)

	// data migration should have been requested for the data node leaving the cluster
	require.True(t, esClient.ExcludeFromShardAllocationCalled)
	require.Equal(t, "ssetData4Replicas-2", esClient.ExcludeFromShardAllocationCalledWith)

	// simulate pod deletion
	require.NoError(t, k8sClient.Delete(&podsSsetData4Replicas[2]))

	// running the downscale again should not remove any new node
	results = HandleDownscale(downscaleCtx, requestedStatefulSets, actual.Items)
	require.False(t, results.HasError())
	require.Equal(t, emptyResults, results)
	err = k8sClient.List(&client.ListOptions{}, &actual)
	require.NoError(t, err)
	require.Equal(t, expectedAfterDownscale, actual.Items)

	// data migration settings should have been cleared
	require.True(t, esClient.ExcludeFromShardAllocationCalled)
	require.Equal(t, "none_excluded", esClient.ExcludeFromShardAllocationCalledWith)
}

func Test_calculateDownscales(t *testing.T) {
	ssets := sset.StatefulSetList{
		{
			ObjectMeta: metav1.ObjectMeta{
				Namespace: "ns",
				Name:      "sset0",
			},
			Spec: appsv1.StatefulSetSpec{
				Replicas: common.Int32(3),
			},
		},
		{
			ObjectMeta: metav1.ObjectMeta{
				Namespace: "ns",
				Name:      "sset1",
			},
			Spec: appsv1.StatefulSetSpec{
				Replicas: common.Int32(3)},
		},
		{
			ObjectMeta: metav1.ObjectMeta{
				Namespace: "ns",
				Name:      "sset2",
			},
			Spec: appsv1.StatefulSetSpec{
				Replicas: common.Int32(3)},
		},
	}
	tests := []struct {
		name                 string
		expectedStatefulSets sset.StatefulSetList
		actualStatefulSets   sset.StatefulSetList
		want                 []ssetDownscale
	}{
		{
			name:               "no actual statefulset: no downscale",
			actualStatefulSets: nil,
			want:               []ssetDownscale{},
		},
		{
			name:                 "expected == actual",
			expectedStatefulSets: ssets,
			actualStatefulSets:   ssets,
			want:                 []ssetDownscale{},
		},
		{
			name:                 "remove all ssets",
			expectedStatefulSets: nil,
			actualStatefulSets:   ssets,
			want: []ssetDownscale{
				{
					statefulSet:     ssets[0],
					initialReplicas: *ssets[0].Spec.Replicas,
					targetReplicas:  0,
				},
				{
					statefulSet:     ssets[1],
					initialReplicas: *ssets[1].Spec.Replicas,
					targetReplicas:  0,
				},
				{
					statefulSet:     ssets[2],
					initialReplicas: *ssets[2].Spec.Replicas,
					targetReplicas:  0,
				},
			},
		},
		{
			name: "downscale 2 out of 3 StatefulSets",
			expectedStatefulSets: sset.StatefulSetList{
				{
					ObjectMeta: metav1.ObjectMeta{
						Namespace: "ns",
						Name:      "sset0",
					},
					Spec: appsv1.StatefulSetSpec{
						Replicas: common.Int32(3),
					},
				},
				{
					ObjectMeta: metav1.ObjectMeta{
						Namespace: "ns",
						Name:      "sset1",
					},
					Spec: appsv1.StatefulSetSpec{
						Replicas: common.Int32(2)},
				},
				{
					ObjectMeta: metav1.ObjectMeta{
						Namespace: "ns",
						Name:      "sset2",
					},
					Spec: appsv1.StatefulSetSpec{
						Replicas: common.Int32(1)},
				},
			},
			actualStatefulSets: ssets,
			want: []ssetDownscale{
				{
					statefulSet:     ssets[1],
					initialReplicas: *ssets[1].Spec.Replicas,
					targetReplicas:  2,
				},
				{
					statefulSet:     ssets[2],
					initialReplicas: *ssets[2].Spec.Replicas,
					targetReplicas:  1,
				},
			},
		},
		{
			name: "upscale: no downscale",
			expectedStatefulSets: sset.StatefulSetList{
				{
					ObjectMeta: metav1.ObjectMeta{
						Namespace: "ns",
						Name:      "sset0",
					},
					Spec: appsv1.StatefulSetSpec{
						Replicas: common.Int32(4),
					},
				},
				{
					ObjectMeta: metav1.ObjectMeta{
						Namespace: "ns",
						Name:      "sset1",
					},
					Spec: appsv1.StatefulSetSpec{
						Replicas: common.Int32(5)},
				},
				{
					ObjectMeta: metav1.ObjectMeta{
						Namespace: "ns",
						Name:      "sset2",
					},
					Spec: appsv1.StatefulSetSpec{
						Replicas: common.Int32(3)},
				},
			},
			actualStatefulSets: ssets,
			want:               []ssetDownscale{},
		},
	}
	for _, tt := range tests {
		t.Run(tt.name, func(t *testing.T) {
			if got := calculateDownscales(tt.expectedStatefulSets, tt.actualStatefulSets); !reflect.DeepEqual(got, tt.want) {
				t.Errorf("calculateDownscales() = %v, want %v", got, tt.want)
			}
		})
	}
}

func Test_calculatePerformableDownscale(t *testing.T) {
	type args struct {
		ctx             downscaleContext
		downscale       ssetDownscale
		state           *downscaleState
		allLeavingNodes []string
	}
	tests := []struct {
		name string
		args args
		want ssetDownscale
	}{
		{
			name: "no downscale planned",
			args: args{
				ctx: downscaleContext{},
				downscale: ssetDownscale{
					initialReplicas: 3,
					targetReplicas:  3,
				},
				state:           &downscaleState{masterRemovalInProgress: false, runningMasters: 3},
				allLeavingNodes: []string{"node-1", "node-2"},
			},
			want: ssetDownscale{
				initialReplicas: 3,
				targetReplicas:  3,
			},
		},
		{
			name: "downscale possible from 3 to 2",
			args: args{
				ctx: downscaleContext{
					observedState: observer.State{
						// all migrations are over
						ClusterState: &esclient.ClusterState{
							ClusterName: "cluster-name",
						},
					},
				},
				downscale: ssetDownscale{
					initialReplicas: 3,
					targetReplicas:  2,
				},
				state:           &downscaleState{masterRemovalInProgress: false, runningMasters: 3},
				allLeavingNodes: []string{"node-1", "node-2"},
			},
			want: ssetDownscale{
				initialReplicas: 3,
				targetReplicas:  2,
			},
		},
		{
			name: "downscale not possible: one master already removed",
			args: args{
				ctx: downscaleContext{
					observedState: observer.State{
						// all migrations are over
						ClusterState: &esclient.ClusterState{
							ClusterName: "cluster-name",
						},
					},
				},
				downscale: ssetDownscale{
					statefulSet:     ssetMaster3Replicas,
					initialReplicas: 3,
					targetReplicas:  2,
				},
				// a master node has already been removed
				state:           &downscaleState{masterRemovalInProgress: true, runningMasters: 3},
				allLeavingNodes: []string{"node-1", "node-2"},
			},
			want: ssetDownscale{
				statefulSet:     ssetMaster3Replicas,
				initialReplicas: 3,
				targetReplicas:  3,
			},
		},
		{
			name: "downscale only possible from 3 to 2 instead of 3 to 1 (1 master at a time)",
			args: args{
				ctx: downscaleContext{
					observedState: observer.State{
						// all migrations are over
						ClusterState: &esclient.ClusterState{
							ClusterName: "cluster-name",
						},
					},
				},
				downscale: ssetDownscale{
					statefulSet:     ssetMaster3Replicas,
					initialReplicas: 3,
					targetReplicas:  1,
				},
				// invariants limits us to one master node downscale only
				state:           &downscaleState{masterRemovalInProgress: false, runningMasters: 3},
				allLeavingNodes: []string{"node-1", "node-2"},
			},
			want: ssetDownscale{
				statefulSet:     ssetMaster3Replicas,
				initialReplicas: 3,
				targetReplicas:  2,
			},
		},
		{
			name: "downscale not possible: cannot remove the last master",
			args: args{
				ctx: downscaleContext{
					observedState: observer.State{
						// all migrations are over
						ClusterState: &esclient.ClusterState{
							ClusterName: "cluster-name",
						},
					},
				},
				downscale: ssetDownscale{
					statefulSet:     ssetMaster3Replicas,
					initialReplicas: 1,
					targetReplicas:  0,
				},
				// only one master is running
				state:           &downscaleState{masterRemovalInProgress: false, runningMasters: 1},
				allLeavingNodes: []string{"node-1", "node-2"},
			},
			want: ssetDownscale{
				statefulSet:     ssetMaster3Replicas,
				initialReplicas: 1,
				targetReplicas:  1,
			},
		},
		{
			name: "downscale not possible: data migration not ready",
			args: args{
				ctx: downscaleContext{
					observedState: observer.State{
						// cluster state is not populated
						ClusterState: nil,
					},
					reconcileState: reconcile.NewState(v1alpha1.Elasticsearch{}),
				},
				downscale: ssetDownscale{
					statefulSet:     ssetMaster3Replicas,
					initialReplicas: 3,
					targetReplicas:  1,
				},
				state:           &downscaleState{masterRemovalInProgress: false, runningMasters: 3},
				allLeavingNodes: []string{"node-1", "node-2"},
			},
			want: ssetDownscale{
				statefulSet:     ssetMaster3Replicas,
				initialReplicas: 3,
				targetReplicas:  3,
			},
		},
	}
	for _, tt := range tests {
		t.Run(tt.name, func(t *testing.T) {
			got := calculatePerformableDownscale(tt.args.ctx, tt.args.state, tt.args.downscale, tt.args.allLeavingNodes)
			if !reflect.DeepEqual(got, tt.want) {
				t.Errorf("calculatePerformableDownscale() got = %v, want %v", got, tt.want)
			}
		})
	}
}

func Test_attemptDownscale(t *testing.T) {
	tests := []struct {
		name                 string
		downscale            ssetDownscale
		state                *downscaleState
		statefulSets         sset.StatefulSetList
		expectedStatefulSets []appsv1.StatefulSet
	}{
		{
			name: "1 statefulset should be removed",
			downscale: ssetDownscale{
				statefulSet:     nodespec.CreateTestSset("should-be-removed", "7.1.0", 0, true, true),
				initialReplicas: 0,
				targetReplicas:  0,
			},
			state: &downscaleState{runningMasters: 2, masterRemovalInProgress: false},
			statefulSets: sset.StatefulSetList{
				nodespec.CreateTestSset("should-be-removed", "7.1.0", 0, true, true),
				nodespec.CreateTestSset("should-stay", "7.1.0", 2, true, true),
			},
			expectedStatefulSets: []appsv1.StatefulSet{
				nodespec.CreateTestSset("should-stay", "7.1.0", 2, true, true),
			},
		},
		{
			name: "target replicas == initial replicas",
			downscale: ssetDownscale{
				statefulSet:     nodespec.CreateTestSset("default", "7.1.0", 3, true, true),
				initialReplicas: 3,
				targetReplicas:  3,
			},
			state: &downscaleState{runningMasters: 2, masterRemovalInProgress: false},
			statefulSets: sset.StatefulSetList{
				nodespec.CreateTestSset("default", "7.1.0", 3, true, true),
			},
			expectedStatefulSets: []appsv1.StatefulSet{
				nodespec.CreateTestSset("default", "7.1.0", 3, true, true),
			},
		},
		{
			name: "upscale case",
			downscale: ssetDownscale{
				statefulSet:     nodespec.CreateTestSset("default", "7.1.0", 3, true, true),
				initialReplicas: 3,
				targetReplicas:  4,
			},
			state: &downscaleState{runningMasters: 2, masterRemovalInProgress: false},
			statefulSets: sset.StatefulSetList{
				nodespec.CreateTestSset("default", "7.1.0", 3, true, true),
			},
			expectedStatefulSets: []appsv1.StatefulSet{
				nodespec.CreateTestSset("default", "7.1.0", 3, true, true),
			},
		},
		{
			name: "perform 3 -> 2 downscale",
			downscale: ssetDownscale{
				statefulSet:     nodespec.CreateTestSset("default", "7.1.0", 3, true, true),
				initialReplicas: 3,
				targetReplicas:  2,
			},
			state: &downscaleState{runningMasters: 2, masterRemovalInProgress: false},
			statefulSets: sset.StatefulSetList{
				nodespec.CreateTestSset("default", "7.1.0", 3, true, true),
			},
			expectedStatefulSets: []appsv1.StatefulSet{
				nodespec.CreateTestSset("default", "7.1.0", 2, true, true),
			},
		},
	}
	for _, tt := range tests {
		t.Run(tt.name, func(t *testing.T) {
			var runtimeObjs []runtime.Object
			for i := range tt.statefulSets {
				runtimeObjs = append(runtimeObjs, &tt.statefulSets[i])
			}
			k8sClient := k8s.WrapClient(fake.NewFakeClient(runtimeObjs...))
			downscaleCtx := downscaleContext{
				k8sClient:      k8sClient,
				expectations:   reconciler.NewExpectations(),
				reconcileState: reconcile.NewState(v1alpha1.Elasticsearch{}),
				observedState: observer.State{
					// all migrations are over
					ClusterState: &esclient.ClusterState{
						ClusterName: "cluster-name",
					},
				},
				esClient: &fakeESClient{},
			}
			// do the downscale
			_, err := attemptDownscale(downscaleCtx, tt.downscale, tt.state, nil, tt.statefulSets)
			require.NoError(t, err)
			// retrieve statefulsets
			var ssets appsv1.StatefulSetList
			err = k8sClient.List(&client.ListOptions{}, &ssets)
			require.NoError(t, err)
			require.Equal(t, tt.expectedStatefulSets, ssets.Items)
		})
	}
}

func Test_doDownscale_updateReplicasAndExpectations(t *testing.T) {
	sset1 := ssetMaster3Replicas
	sset1.Generation = 1
	sset2 := ssetData4Replicas
	sset2.Generation = 1
	k8sClient := k8s.WrapClient(fake.NewFakeClient(&sset1, &sset2))
	downscaleCtx := downscaleContext{
		k8sClient:    k8sClient,
		expectations: reconciler.NewExpectations(),
		esClient:     &fakeESClient{},
	}

	expectedSset1 := *sset1.DeepCopy()
	// simulate sset generation updated during the downscale (not done by the fake client)
	sset1.Generation = 2
	expectedSset1.Generation = 2
	// downscale a StatefulSet from 3 to 2 replicas
	downscale := ssetDownscale{
		statefulSet:     sset1,
		initialReplicas: 3,
		targetReplicas:  2,
	}
	expectedSset1.Spec.Replicas = &downscale.targetReplicas

	// no expectation is currently set
	require.True(t, downscaleCtx.expectations.GenerationExpected(sset1.ObjectMeta))

	// do the downscale
	err := doDownscale(downscaleCtx, downscale, sset.StatefulSetList{sset1, sset2})
	require.NoError(t, err)

	// sset resource should be updated
	var ssets appsv1.StatefulSetList
	err = k8sClient.List(&client.ListOptions{}, &ssets)
	require.NoError(t, err)
	require.Equal(t, []appsv1.StatefulSet{expectedSset1, sset2}, ssets.Items)

	// expectations should have been be registered
	require.True(t, downscaleCtx.expectations.GenerationExpected(sset1.ObjectMeta))
	// not ok for a sset whose generation == 1
	sset1.Generation = 1
	require.False(t, downscaleCtx.expectations.GenerationExpected(sset1.ObjectMeta))
}

func Test_doDownscale_zen2VotingConfigExclusions(t *testing.T) {
	ssetMasters := nodespec.CreateTestSset("masters", "7.1.0", 3, true, false)
	ssetData := nodespec.CreateTestSset("datas", "7.1.0", 3, false, true)
	tests := []struct {
		name               string
		downscale          ssetDownscale
		wantZen2Called     bool
		wantZen2CalledWith []string
	}{
		{
			name: "3 -> 2 master nodes",
			downscale: ssetDownscale{
				statefulSet:     ssetMasters,
				initialReplicas: 3,
				targetReplicas:  2,
			},
			wantZen2Called:     true,
			wantZen2CalledWith: []string{"masters-2"},
		},
		{
			name: "3 -> 2 data nodes",
			downscale: ssetDownscale{
				statefulSet:     ssetData,
				initialReplicas: 3,
				targetReplicas:  2,
			},
			wantZen2Called:     false,
			wantZen2CalledWith: nil,
		},
	}
	for _, tt := range tests {
		t.Run(tt.name, func(t *testing.T) {
			k8sClient := k8s.WrapClient(fake.NewFakeClient(&ssetMasters, &ssetData))
			esClient := &fakeESClient{}
			downscaleCtx := downscaleContext{
				k8sClient:      k8sClient,
				expectations:   reconciler.NewExpectations(),
				reconcileState: reconcile.NewState(v1alpha1.Elasticsearch{}),
				esClient:       esClient,
			}
			// do the downscale
			err := doDownscale(downscaleCtx, tt.downscale, sset.StatefulSetList{ssetMasters, ssetData})
			require.NoError(t, err)
			// check call to zen2 is the expected one
			require.Equal(t, tt.wantZen2Called, esClient.AddVotingConfigExclusionsCalled)
			require.Equal(t, tt.wantZen2CalledWith, esClient.AddVotingConfigExclusionsCalledWith)
			// check zen1 was not called
			require.False(t, esClient.SetMinimumMasterNodesCalled)
		})
	}
}

<<<<<<< HEAD
func Test_doDownscale_zen1MinimumMasterNodes(t *testing.T) {
	es := v1alpha1.Elasticsearch{ObjectMeta: metav1.ObjectMeta{Namespace: sset3Replicas.Namespace, Name: "es"}}
	ssetMasters := nodespec.CreateTestSset("masters", "6.8.0", 3, true, false)
	masterPods := []corev1.Pod{
		{
			ObjectMeta: metav1.ObjectMeta{
				Namespace: sset3Replicas.Namespace,
				Name:      sset3Replicas.Name + "-0",
				Labels: map[string]string{
					label.StatefulSetNameLabelName:         sset3Replicas.Name,
					label.ClusterNameLabelName:             es.Name,
					string(label.NodeTypesMasterLabelName): "true",
				},
			},
			Status: corev1.PodStatus{
				Conditions: []corev1.PodCondition{
					{
						Status: corev1.ConditionTrue,
						Type:   corev1.ContainersReady,
					},
					{
						Status: corev1.ConditionTrue,
						Type:   corev1.PodReady,
					},
				},
			},
		},
		{
			ObjectMeta: metav1.ObjectMeta{
				Namespace: sset3Replicas.Namespace,
				Name:      sset3Replicas.Name + "-1",
				Labels: map[string]string{
					label.StatefulSetNameLabelName:         sset3Replicas.Name,
					label.ClusterNameLabelName:             es.Name,
					string(label.NodeTypesMasterLabelName): "true",
				},
			},
			Status: corev1.PodStatus{
				Conditions: []corev1.PodCondition{
					{
						Status: corev1.ConditionTrue,
						Type:   corev1.ContainersReady,
					},
					{
						Status: corev1.ConditionTrue,
						Type:   corev1.PodReady,
					},
				},
			},
		},
		{
			ObjectMeta: metav1.ObjectMeta{
				Namespace: sset3Replicas.Namespace,
				Name:      sset3Replicas.Name + "-2",
				Labels: map[string]string{
					label.StatefulSetNameLabelName:         sset3Replicas.Name,
					label.ClusterNameLabelName:             es.Name,
					string(label.NodeTypesMasterLabelName): "true",
				},
			},
			Status: corev1.PodStatus{
				Conditions: []corev1.PodCondition{
					{
						Status: corev1.ConditionTrue,
						Type:   corev1.ContainersReady,
					},
					{
						Status: corev1.ConditionTrue,
						Type:   corev1.PodReady,
					},
				},
			},
		},
	}
	ssetData := nodespec.CreateTestSset("datas", "6.8.0", 3, false, true)
	tests := []struct {
		name               string
		downscale          ssetDownscale
		statefulSets       sset.StatefulSetList
		apiserverResources []runtime.Object
		wantZen1Called     bool
		wantZen1CalledWith int
	}{
		{
			name: "3 -> 2 master nodes",
			downscale: ssetDownscale{
				statefulSet:     ssetMasters,
				initialReplicas: 3,
				targetReplicas:  2,
			},
			statefulSets:       sset.StatefulSetList{ssetMasters},
			apiserverResources: []runtime.Object{&ssetMasters, &masterPods[0], &masterPods[1], &masterPods[2]},
			wantZen1Called:     false,
		},
		{
			name: "3 -> 2 data nodes",
			downscale: ssetDownscale{
				statefulSet:     ssetData,
				initialReplicas: 3,
				targetReplicas:  2,
			},
			statefulSets:       sset.StatefulSetList{ssetMasters, ssetData},
			apiserverResources: []runtime.Object{&ssetMasters, &ssetData, &masterPods[0], &masterPods[1], &masterPods[2]},
			wantZen1Called:     false,
		},
		{
			name: "2 -> 1 master nodes",
			downscale: ssetDownscale{
				statefulSet:     ssetMasters,
				initialReplicas: 2,
				targetReplicas:  1,
			},
			statefulSets: sset.StatefulSetList{ssetMasters},
			// 2 master nodes in the apiserver
			apiserverResources: []runtime.Object{&ssetMasters, &masterPods[0], &masterPods[1]},
			wantZen1Called:     true,
			wantZen1CalledWith: 1,
		},
	}
	for _, tt := range tests {
		t.Run(tt.name, func(t *testing.T) {
			k8sClient := k8s.WrapClient(fake.NewFakeClient(tt.apiserverResources...))
			esClient := &fakeESClient{}
			downscaleCtx := downscaleContext{
				k8sClient:      k8sClient,
				expectations:   reconciler.NewExpectations(),
				reconcileState: reconcile.NewState(v1alpha1.Elasticsearch{}),
				esClient:       esClient,
			}
			// do the downscale
			err := doDownscale(downscaleCtx, tt.downscale, tt.statefulSets)
			require.NoError(t, err)
			// check call to zen1 is the expected one
			require.Equal(t, tt.wantZen1Called, esClient.SetMinimumMasterNodesCalled)
			require.Equal(t, tt.wantZen1CalledWith, esClient.SetMinimumMasterNodesCalledWith)
			// check zen2 was not called
			require.False(t, esClient.AddVotingConfigExclusionsCalled)
		})
	}
}

func Test_attemptDownscale(t *testing.T) {
	tests := []struct {
		name                 string
		downscale            ssetDownscale
		statefulSets         sset.StatefulSetList
		expectedStatefulSets []appsv1.StatefulSet
	}{
		{
			name: "1 statefulset should be removed",
			downscale: ssetDownscale{
				statefulSet:     nodespec.CreateTestSset("should-be-removed", "7.1.0", 0, true, true),
				initialReplicas: 0,
				targetReplicas:  0,
			},
			statefulSets: sset.StatefulSetList{
				nodespec.CreateTestSset("should-be-removed", "7.1.0", 0, true, true),
				nodespec.CreateTestSset("should-stay", "7.1.0", 2, true, true),
			},
			expectedStatefulSets: []appsv1.StatefulSet{
				nodespec.CreateTestSset("should-stay", "7.1.0", 2, true, true),
			},
		},
		{
			name: "target replicas == initial replicas",
			downscale: ssetDownscale{
				statefulSet:     nodespec.CreateTestSset("default", "7.1.0", 3, true, true),
				initialReplicas: 3,
				targetReplicas:  3,
			},
			statefulSets: sset.StatefulSetList{
				nodespec.CreateTestSset("default", "7.1.0", 3, true, true),
			},
			expectedStatefulSets: []appsv1.StatefulSet{
				nodespec.CreateTestSset("default", "7.1.0", 3, true, true),
			},
		},
		{
			name: "upscale case",
			downscale: ssetDownscale{
				statefulSet:     nodespec.CreateTestSset("default", "7.1.0", 3, true, true),
				initialReplicas: 3,
				targetReplicas:  4,
			},
			statefulSets: sset.StatefulSetList{
				nodespec.CreateTestSset("default", "7.1.0", 3, true, true),
			},
			expectedStatefulSets: []appsv1.StatefulSet{
				nodespec.CreateTestSset("default", "7.1.0", 3, true, true),
			},
		},
		{
			name: "perform 3 -> 2 downscale",
			downscale: ssetDownscale{
				statefulSet:     nodespec.CreateTestSset("default", "7.1.0", 3, true, true),
				initialReplicas: 3,
				targetReplicas:  2,
			},
			statefulSets: sset.StatefulSetList{
				nodespec.CreateTestSset("default", "7.1.0", 3, true, true),
			},
			expectedStatefulSets: []appsv1.StatefulSet{
				nodespec.CreateTestSset("default", "7.1.0", 2, true, true),
			},
		},
	}
	for _, tt := range tests {
		t.Run(tt.name, func(t *testing.T) {
			var runtimeObjs []runtime.Object
			for i := range tt.statefulSets {
				runtimeObjs = append(runtimeObjs, &tt.statefulSets[i])
			}
			k8sClient := k8s.WrapClient(fake.NewFakeClient(runtimeObjs...))
			downscaleCtx := downscaleContext{
				k8sClient:      k8sClient,
				expectations:   reconciler.NewExpectations(),
				reconcileState: reconcile.NewState(v1alpha1.Elasticsearch{}),
				observedState: observer.State{
					// all migrations are over
					ClusterState: &esclient.ClusterState{
						ClusterName: "cluster-name",
					},
				},
				esClient: &fakeESClient{},
			}
			// do the downscale
			_, err := attemptDownscale(downscaleCtx, tt.downscale, nil, tt.statefulSets)
			require.NoError(t, err)
			// retrieve statefulsets
			var ssets appsv1.StatefulSetList
			err = k8sClient.List(&client.ListOptions{}, &ssets)
			require.NoError(t, err)
			require.Equal(t, tt.expectedStatefulSets, ssets.Items)
		})
	}
=======
func Test_doDownscale_callsZen1ForMasterNodes(t *testing.T) {
	// TODO: implement with https://github.com/elastic/cloud-on-k8s/issues/1281
	//  to handle the 2->1 masters case
>>>>>>> 1d55099d
}<|MERGE_RESOLUTION|>--- conflicted
+++ resolved
@@ -778,17 +778,16 @@
 	}
 }
 
-<<<<<<< HEAD
 func Test_doDownscale_zen1MinimumMasterNodes(t *testing.T) {
-	es := v1alpha1.Elasticsearch{ObjectMeta: metav1.ObjectMeta{Namespace: sset3Replicas.Namespace, Name: "es"}}
+	es := v1alpha1.Elasticsearch{ObjectMeta: metav1.ObjectMeta{Namespace: ssetMaster3Replicas.Namespace, Name: "es"}}
 	ssetMasters := nodespec.CreateTestSset("masters", "6.8.0", 3, true, false)
 	masterPods := []corev1.Pod{
 		{
 			ObjectMeta: metav1.ObjectMeta{
-				Namespace: sset3Replicas.Namespace,
-				Name:      sset3Replicas.Name + "-0",
+				Namespace: ssetMaster3Replicas.Namespace,
+				Name:      ssetMaster3Replicas.Name + "-0",
 				Labels: map[string]string{
-					label.StatefulSetNameLabelName:         sset3Replicas.Name,
+					label.StatefulSetNameLabelName:         ssetMaster3Replicas.Name,
 					label.ClusterNameLabelName:             es.Name,
 					string(label.NodeTypesMasterLabelName): "true",
 				},
@@ -808,10 +807,10 @@
 		},
 		{
 			ObjectMeta: metav1.ObjectMeta{
-				Namespace: sset3Replicas.Namespace,
-				Name:      sset3Replicas.Name + "-1",
+				Namespace: ssetMaster3Replicas.Namespace,
+				Name:      ssetMaster3Replicas.Name + "-1",
 				Labels: map[string]string{
-					label.StatefulSetNameLabelName:         sset3Replicas.Name,
+					label.StatefulSetNameLabelName:         ssetMaster3Replicas.Name,
 					label.ClusterNameLabelName:             es.Name,
 					string(label.NodeTypesMasterLabelName): "true",
 				},
@@ -831,10 +830,10 @@
 		},
 		{
 			ObjectMeta: metav1.ObjectMeta{
-				Namespace: sset3Replicas.Namespace,
-				Name:      sset3Replicas.Name + "-2",
+				Namespace: ssetMaster3Replicas.Namespace,
+				Name:      ssetMaster3Replicas.Name + "-2",
 				Labels: map[string]string{
-					label.StatefulSetNameLabelName:         sset3Replicas.Name,
+					label.StatefulSetNameLabelName:         ssetMaster3Replicas.Name,
 					label.ClusterNameLabelName:             es.Name,
 					string(label.NodeTypesMasterLabelName): "true",
 				},
@@ -918,105 +917,4 @@
 			require.False(t, esClient.AddVotingConfigExclusionsCalled)
 		})
 	}
-}
-
-func Test_attemptDownscale(t *testing.T) {
-	tests := []struct {
-		name                 string
-		downscale            ssetDownscale
-		statefulSets         sset.StatefulSetList
-		expectedStatefulSets []appsv1.StatefulSet
-	}{
-		{
-			name: "1 statefulset should be removed",
-			downscale: ssetDownscale{
-				statefulSet:     nodespec.CreateTestSset("should-be-removed", "7.1.0", 0, true, true),
-				initialReplicas: 0,
-				targetReplicas:  0,
-			},
-			statefulSets: sset.StatefulSetList{
-				nodespec.CreateTestSset("should-be-removed", "7.1.0", 0, true, true),
-				nodespec.CreateTestSset("should-stay", "7.1.0", 2, true, true),
-			},
-			expectedStatefulSets: []appsv1.StatefulSet{
-				nodespec.CreateTestSset("should-stay", "7.1.0", 2, true, true),
-			},
-		},
-		{
-			name: "target replicas == initial replicas",
-			downscale: ssetDownscale{
-				statefulSet:     nodespec.CreateTestSset("default", "7.1.0", 3, true, true),
-				initialReplicas: 3,
-				targetReplicas:  3,
-			},
-			statefulSets: sset.StatefulSetList{
-				nodespec.CreateTestSset("default", "7.1.0", 3, true, true),
-			},
-			expectedStatefulSets: []appsv1.StatefulSet{
-				nodespec.CreateTestSset("default", "7.1.0", 3, true, true),
-			},
-		},
-		{
-			name: "upscale case",
-			downscale: ssetDownscale{
-				statefulSet:     nodespec.CreateTestSset("default", "7.1.0", 3, true, true),
-				initialReplicas: 3,
-				targetReplicas:  4,
-			},
-			statefulSets: sset.StatefulSetList{
-				nodespec.CreateTestSset("default", "7.1.0", 3, true, true),
-			},
-			expectedStatefulSets: []appsv1.StatefulSet{
-				nodespec.CreateTestSset("default", "7.1.0", 3, true, true),
-			},
-		},
-		{
-			name: "perform 3 -> 2 downscale",
-			downscale: ssetDownscale{
-				statefulSet:     nodespec.CreateTestSset("default", "7.1.0", 3, true, true),
-				initialReplicas: 3,
-				targetReplicas:  2,
-			},
-			statefulSets: sset.StatefulSetList{
-				nodespec.CreateTestSset("default", "7.1.0", 3, true, true),
-			},
-			expectedStatefulSets: []appsv1.StatefulSet{
-				nodespec.CreateTestSset("default", "7.1.0", 2, true, true),
-			},
-		},
-	}
-	for _, tt := range tests {
-		t.Run(tt.name, func(t *testing.T) {
-			var runtimeObjs []runtime.Object
-			for i := range tt.statefulSets {
-				runtimeObjs = append(runtimeObjs, &tt.statefulSets[i])
-			}
-			k8sClient := k8s.WrapClient(fake.NewFakeClient(runtimeObjs...))
-			downscaleCtx := downscaleContext{
-				k8sClient:      k8sClient,
-				expectations:   reconciler.NewExpectations(),
-				reconcileState: reconcile.NewState(v1alpha1.Elasticsearch{}),
-				observedState: observer.State{
-					// all migrations are over
-					ClusterState: &esclient.ClusterState{
-						ClusterName: "cluster-name",
-					},
-				},
-				esClient: &fakeESClient{},
-			}
-			// do the downscale
-			_, err := attemptDownscale(downscaleCtx, tt.downscale, nil, tt.statefulSets)
-			require.NoError(t, err)
-			// retrieve statefulsets
-			var ssets appsv1.StatefulSetList
-			err = k8sClient.List(&client.ListOptions{}, &ssets)
-			require.NoError(t, err)
-			require.Equal(t, tt.expectedStatefulSets, ssets.Items)
-		})
-	}
-=======
-func Test_doDownscale_callsZen1ForMasterNodes(t *testing.T) {
-	// TODO: implement with https://github.com/elastic/cloud-on-k8s/issues/1281
-	//  to handle the 2->1 masters case
->>>>>>> 1d55099d
 }