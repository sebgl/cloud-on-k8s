// Copyright Elasticsearch B.V. and/or licensed to Elasticsearch B.V. under one
// or more contributor license agreements. Licensed under the Elastic License;
// you may not use this file except in compliance with the Elastic License.

package version

import (
	"path"

	"github.com/elastic/cloud-on-k8s/operators/pkg/apis/elasticsearch/v1alpha1"
	"github.com/elastic/cloud-on-k8s/operators/pkg/controller/common/overrides"
	"github.com/elastic/cloud-on-k8s/operators/pkg/controller/common/version"
	"github.com/elastic/cloud-on-k8s/operators/pkg/controller/elasticsearch/initcontainer"
	"github.com/elastic/cloud-on-k8s/operators/pkg/controller/elasticsearch/label"
	"github.com/elastic/cloud-on-k8s/operators/pkg/controller/elasticsearch/name"
	"github.com/elastic/cloud-on-k8s/operators/pkg/controller/elasticsearch/pod"
	"github.com/elastic/cloud-on-k8s/operators/pkg/controller/elasticsearch/processmanager"
	"github.com/elastic/cloud-on-k8s/operators/pkg/controller/elasticsearch/services"
	"github.com/elastic/cloud-on-k8s/operators/pkg/controller/elasticsearch/settings"
	"github.com/elastic/cloud-on-k8s/operators/pkg/controller/elasticsearch/user"
	"github.com/elastic/cloud-on-k8s/operators/pkg/controller/elasticsearch/volume"
	"github.com/elastic/cloud-on-k8s/operators/pkg/utils/stringsutil"

	corev1 "k8s.io/api/core/v1"
	"k8s.io/apimachinery/pkg/api/resource"
)

var (
	DefaultMemoryLimits = resource.MustParse("2Gi")
	SecurityPropsFile   = path.Join(settings.ManagedConfigPath, settings.SecurityPropsFile)
)

// NewExpectedPodSpecs creates PodSpecContexts for all Elasticsearch nodes in the given Elasticsearch cluster
func NewExpectedPodSpecs(
	es v1alpha1.Elasticsearch,
	paramsTmpl pod.NewPodSpecParams,
	newEnvironmentVarsFn func(p pod.NewPodSpecParams, heapSize int, certs, creds, secureSettings volume.SecretVolume) []corev1.EnvVar,
	newESConfigFn func(clusterName string, config v1alpha1.Config) (*settings.CanonicalConfig, error),
	newInitContainersFn func(imageName string, operatorImage string, setVMMaxMapCount *bool, transportCerts volume.SecretVolume) ([]corev1.Container, error),
	operatorImage string,
) ([]pod.PodSpecContext, error) {
	podSpecs := make([]pod.PodSpecContext, 0, es.Spec.NodeCount())

	for _, node := range es.Spec.Nodes {
		for i := int32(0); i < node.NodeCount; i++ {
			params := pod.NewPodSpecParams{
				// cluster-wide params
				Version:              es.Spec.Version,
				CustomImageName:      es.Spec.Image,
				ClusterName:          es.Name,
				DiscoveryServiceName: services.DiscoveryServiceName(es.Name),
				SetVMMaxMapCount:     es.Spec.SetVMMaxMapCount,
				// volumes
				UsersSecretVolume:  paramsTmpl.UsersSecretVolume,
				ConfigMapVolume:    paramsTmpl.ConfigMapVolume,
				ClusterSecretsRef:  paramsTmpl.ClusterSecretsRef,
				ProbeUser:          paramsTmpl.ProbeUser,
				ReloadCredsUser:    paramsTmpl.ReloadCredsUser,
				UnicastHostsVolume: paramsTmpl.UnicastHostsVolume,
				// pod params
				NodeSpec: node,
			}
			podSpec, config, err := podSpec(
				params,
				operatorImage,
				newEnvironmentVarsFn,
				newESConfigFn,
				newInitContainersFn,
			)
			if err != nil {
				return nil, err
			}

			podSpecs = append(podSpecs, pod.PodSpecContext{PodSpec: podSpec, NodeSpec: node, Config: config})
		}
	}

	return podSpecs, nil
}

// podSpec creates a new PodSpec for an Elasticsearch node
func podSpec(
	p pod.NewPodSpecParams,
	operatorImage string,
	newEnvironmentVarsFn func(p pod.NewPodSpecParams, heapSize int, certs, creds, keystore volume.SecretVolume) []corev1.EnvVar,
	newESConfigFn func(clusterName string, config v1alpha1.Config) (*settings.CanonicalConfig, error),
	newInitContainersFn func(elasticsearchImage string, operatorImage string, setVMMaxMapCount *bool, transportCerts volume.SecretVolume) ([]corev1.Container, error),
) (corev1.PodSpec, *settings.CanonicalConfig, error) {
	// build on top of the user-provided pod template spec
	podSpec := p.NodeSpec.PodTemplate.Spec.DeepCopy()

	// build image name from version, or use custom user-provided one
	image := stringsutil.Concat(pod.DefaultImageRepository, ":", p.Version)
	if p.CustomImageName != "" {
		image = p.CustomImageName
	}

	// override pod spec fields with our defaults if not provided by the user
	if podSpec.TerminationGracePeriodSeconds == nil {
		period := pod.DefaultTerminationGracePeriodSeconds
		podSpec.TerminationGracePeriodSeconds = &period
	}
	if podSpec.AutomountServiceAccountToken == nil {
		automountSA := false
		podSpec.AutomountServiceAccountToken = &automountSA
	}

	// setup volumes

	probeSecret := volume.NewSelectiveSecretVolumeWithMountPath(
		user.ElasticInternalUsersSecretName(p.ClusterName), volume.ProbeUserVolumeName,
		volume.ProbeUserSecretMountPath, []string{p.ProbeUser.Name},
	)

	reloadCredsSecret := volume.NewSelectiveSecretVolumeWithMountPath(
		user.ElasticInternalUsersSecretName(p.ClusterName), volume.ReloadCredsUserVolumeName,
		volume.ReloadCredsUserSecretMountPath, []string{p.ReloadCredsUser.Name},
	)

	clusterSecretsSecretVolume := volume.NewSecretVolumeWithMountPath(
		p.ClusterSecretsRef.Name,
		"secrets",
		volume.ClusterSecretsVolumeMountPath,
	)

	// we don't have a secret name for this, this will be injected as a volume for us upon creation, this is fine
	// because we will not be adding this to the container Volumes, only the VolumeMounts section.
	transportCertificatesVolume := volume.NewSecretVolumeWithMountPath(
		"",
		volume.TransportCertificatesSecretVolumeName,
		volume.TransportCertificatesSecretVolumeMountPath,
	)

	secureSettingsVolume := volume.NewSecretVolumeWithMountPath(
		name.SecureSettingsSecret(p.ClusterName),
		volume.SecureSettingsVolumeName,
		volume.SecureSettingsVolumeMountPath,
	)

	httpCertificatesVolume := volume.NewSecretVolumeWithMountPath(
		name.HTTPCertsInternalSecretName(p.ClusterName),
		volume.HTTPCertificatesSecretVolumeName,
		volume.HTTPCertificatesSecretVolumeMountPath,
	)

	// append our volumes to user-provided ones
	podSpec.Volumes = append(
		podSpec.Volumes,
		append(
			initcontainer.PrepareFsSharedVolumes.Volumes(),
			initcontainer.PrivateKeySharedVolume.Volume(),
			initcontainer.ProcessManagerVolume.Volume(),
			p.UsersSecretVolume.Volume(),
			p.ConfigMapVolume.Volume(),
			p.UnicastHostsVolume.Volume(),
			probeSecret.Volume(),
			clusterSecretsSecretVolume.Volume(),
			reloadCredsSecret.Volume(),
			secureSettingsVolume.Volume(),
			httpCertificatesVolume.Volume(),
		)...,
	)

	// append out init containers to user-provided ones
	initContainers, err := newInitContainersFn(image, operatorImage, p.SetVMMaxMapCount, transportCertificatesVolume)
	if err != nil {
		return corev1.PodSpec{}, nil, err
	}
	podSpec.InitContainers = append(podSpec.InitContainers, initContainers...)

	// build on top of the user-provided ES container spec, or create a new one
	containerSpec := p.NodeSpec.GetESContainerTemplate().DeepCopy()
	userProvidedContainerSpec := containerSpec != nil
	if !userProvidedContainerSpec {
		containerSpec = &corev1.Container{
			Name: v1alpha1.ElasticsearchContainerName,
		}
	}

	// set memory resource limits if not provided by the user
	containerSpec.Resources.Limits = buildResourceLimits(containerSpec)
	// we do not override resource Requests here in order to end up in the qosClass of Guaranteed by default
	// see https://kubernetes.io/docs/tasks/configure-pod-container/quality-service-pod/ for more details

	heapSize := MemoryLimitsToHeapSize(*containerSpec.Resources.Limits.Memory())
<<<<<<< HEAD
	// inherit user-provided environment...
	envBuilder := overrides.NewEnvBuilder(containerSpec.Env...)
	// ...that we augment with our own.
	// if a user-provided var has the same name as one of ours, we keep the user's version.
	// this may break the deployment, but we consider users know what they are doing at this point.
	envBuilder.AddIfMissing(newEnvironmentVarsFn(p, heapSize, nodeCertificatesVolume, privateKeyVolume, reloadCredsSecret, secureSettingsVolume)...)
	containerSpec.Env = envBuilder.GetEnvVars()
=======
	containerSpec.Env = append(containerSpec.Env, newEnvironmentVarsFn(p, heapSize, httpCertificatesVolume, reloadCredsSecret, secureSettingsVolume)...)
>>>>>>> 8079f431

	// set the container image to our own if not provided by the user
	if containerSpec.Image == "" {
		containerSpec.Image = image
	}
	// ImagePullPolicy is kept either user-provided or defaulted

	// override ports
	containerSpec.Ports = pod.DefaultContainerPorts

	// override readiness probe
	containerSpec.ReadinessProbe = pod.NewReadinessProbe()

	// append our volume mounts to user-provided ones
	containerSpec.VolumeMounts = append(
		containerSpec.VolumeMounts,
		append(
			initcontainer.PrepareFsSharedVolumes.EsContainerVolumeMounts(),
			[]corev1.VolumeMount{
				initcontainer.PrivateKeySharedVolume.EsContainerVolumeMount(),
				initcontainer.ProcessManagerVolume.EsContainerVolumeMount(),
				p.UsersSecretVolume.VolumeMount(),
				p.ConfigMapVolume.VolumeMount(),
				p.UnicastHostsVolume.VolumeMount(),
				probeSecret.VolumeMount(),
				clusterSecretsSecretVolume.VolumeMount(),
				transportCertificatesVolume.VolumeMount(),
				reloadCredsSecret.VolumeMount(),
				secureSettingsVolume.VolumeMount(),
				httpCertificatesVolume.VolumeMount(),
			}...,
		)...,
	)

	// override command
	containerSpec.Command = []string{processmanager.CommandPath}

	// set the container spec back into the podSpec container list
	if userProvidedContainerSpec {
		// replace existing one
		for i, c := range podSpec.Containers {
			if c.Name == v1alpha1.ElasticsearchContainerName {
				podSpec.Containers[i] = *containerSpec
			}
		}
	} else {
		podSpec.Containers = append(podSpec.Containers, *containerSpec)
	}

	// generate the configuration
	// actual volumes to propagate it will be created later on
	config := p.NodeSpec.Config
	if config == nil {
		config = &v1alpha1.Config{}
	}
	esConfig, err := newESConfigFn(p.ClusterName, *config)
	if err != nil {
		return corev1.PodSpec{}, nil, err
	}

	return *podSpec, esConfig, nil
}

// NewPod constructs a pod from the given parameters.
func NewPod(
	version version.Version,
	es v1alpha1.Elasticsearch,
	podSpecCtx pod.PodSpecContext,
) (corev1.Pod, error) {
	// build on top of user-provided objectMeta to reuse labels, annotations, etc.
	objectMeta := podSpecCtx.NodeSpec.PodTemplate.ObjectMeta

	// set our own name & namespace
	objectMeta.Name = name.NewPodName(es.Name, podSpecCtx.NodeSpec)
	objectMeta.Namespace = es.Namespace

	// build labels on top of user-provided ones
	if objectMeta.Labels == nil {
		objectMeta.Labels = map[string]string{}
	}
	cfg, err := podSpecCtx.Config.Unpack()
	if err != nil {
		return corev1.Pod{}, err
	}
	for k, v := range label.NewPodLabels(es, version, cfg) {
		// don't override user-provided labels
		// this may lead to issues but we consider users know what they are doing at this point.
		if _, exists := objectMeta.Labels[k]; !exists {
			objectMeta.Labels[k] = v
		}
	}

	return corev1.Pod{
		ObjectMeta: objectMeta,
		Spec:       podSpecCtx.PodSpec,
	}, nil
}

// MemoryLimitsToHeapSize converts a memory limit to the heap size (in megabytes) for the JVM
func MemoryLimitsToHeapSize(memoryLimit resource.Quantity) int {
	// use half the available memory as heap
	return quantityToMegabytes(nonZeroQuantityOrDefault(memoryLimit, DefaultMemoryLimits)) / 2
}

// nonZeroQuantityOrDefault returns q if it is nonzero, defaultQuantity otherwise
func nonZeroQuantityOrDefault(q, defaultQuantity resource.Quantity) resource.Quantity {
	if q.IsZero() {
		return defaultQuantity
	}
	return q
}

// quantityToMegabytes returns the megabyte value of the provided resource.Quantity
func quantityToMegabytes(q resource.Quantity) int {
	return int(q.Value()) / 1024 / 1024
}

func buildResourceLimits(esContainer *corev1.Container) corev1.ResourceList {
	resourceLimits := corev1.ResourceList{}
	if esContainer != nil && esContainer.Resources.Limits != nil {
		resourceLimits = esContainer.Resources.Limits
	}
	resourceLimits[corev1.ResourceMemory] = nonZeroQuantityOrDefault(*resourceLimits.Memory(), DefaultMemoryLimits)
	return resourceLimits
}<|MERGE_RESOLUTION|>--- conflicted
+++ resolved
@@ -183,17 +183,13 @@
 	// see https://kubernetes.io/docs/tasks/configure-pod-container/quality-service-pod/ for more details
 
 	heapSize := MemoryLimitsToHeapSize(*containerSpec.Resources.Limits.Memory())
-<<<<<<< HEAD
 	// inherit user-provided environment...
 	envBuilder := overrides.NewEnvBuilder(containerSpec.Env...)
 	// ...that we augment with our own.
 	// if a user-provided var has the same name as one of ours, we keep the user's version.
 	// this may break the deployment, but we consider users know what they are doing at this point.
-	envBuilder.AddIfMissing(newEnvironmentVarsFn(p, heapSize, nodeCertificatesVolume, privateKeyVolume, reloadCredsSecret, secureSettingsVolume)...)
+	envBuilder.AddIfMissing(newEnvironmentVarsFn(p, heapSize, httpCertificatesVolume, reloadCredsSecret, secureSettingsVolume)...)
 	containerSpec.Env = envBuilder.GetEnvVars()
-=======
-	containerSpec.Env = append(containerSpec.Env, newEnvironmentVarsFn(p, heapSize, httpCertificatesVolume, reloadCredsSecret, secureSettingsVolume)...)
->>>>>>> 8079f431
 
 	// set the container image to our own if not provided by the user
 	if containerSpec.Image == "" {
