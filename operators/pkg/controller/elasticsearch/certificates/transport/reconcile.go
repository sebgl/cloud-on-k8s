--- conflicted
+++ resolved
@@ -37,11 +37,7 @@
 	services []corev1.Service,
 	rotationParams certificates.RotationParams,
 ) (reconcile.Result, error) {
-<<<<<<< HEAD
-	log.Info("Reconciling transport certificates secrets")
-=======
 	log.Info("Reconciling transport certificate secrets", "namespace", es.Namespace, "es_name", es.Name)
->>>>>>> 2df3769d
 
 	var pods corev1.PodList
 	if err := c.List(&client.ListOptions{
@@ -67,61 +63,10 @@
 		if err := ensureTransportCertificatesSecretContentsForPod(
 			es, secret, pod, services, ca, rotationParams,
 		); err != nil {
-<<<<<<< HEAD
-=======
-			return res, err
-		}
-	}
-
-	return reconcile.Result{}, nil
-}
-
-// doReconcileTransportCertificateSecret ensures that the transport certificate secret has the correct content.
-func doReconcileTransportCertificateSecret(
-	c k8s.Client,
-	scheme *runtime.Scheme,
-	es v1alpha1.Elasticsearch,
-	pod corev1.Pod,
-	svcs []corev1.Service,
-	ca *certificates.CA,
-	rotationParams certificates.RotationParams,
-) (reconcile.Result, error) {
-	secret, err := EnsureTransportCertificateSecretExists(c, scheme, es, pod)
-	if err != nil {
-		return reconcile.Result{}, err
-	}
-
-	// a placeholder secret may have nil entries, create them if needed
-	if secret.Data == nil {
-		secret.Data = make(map[string][]byte)
-	}
-	if secret.Annotations == nil {
-		secret.Annotations = make(map[string]string)
-	}
-
-	// verify that the secret contains a parsable private key, create if it does not exist
-	var privateKey *rsa.PrivateKey
-	needsNewPrivateKey := true
-	if privateKeyData, ok := secret.Data[certificates.KeyFileName]; ok {
-		storedPrivateKey, err := certificates.ParsePEMPrivateKey(privateKeyData)
-		if err != nil {
-			log.Error(err, "Unable to parse stored private key", "namespace", secret.Namespace, "secret_name", secret.Name)
-		} else {
-			needsNewPrivateKey = false
-			privateKey = storedPrivateKey
-		}
-	}
-
-	// if we need a new private key, generate it
-	if needsNewPrivateKey {
-		generatedPrivateKey, err := rsa.GenerateKey(cryptorand.Reader, 2048)
-		if err != nil {
->>>>>>> 2df3769d
 			return reconcile.Result{}, err
 		}
 	}
 
-<<<<<<< HEAD
 	// remove certificates and keys for deleted pods
 	podsByName := pod.PodsByName(pods.Items)
 	keysToPrune := make([]string, 0)
@@ -129,22 +74,6 @@
 		if secretDataKey == certificates.CAFileName {
 			// never remove the CA file
 			continue
-=======
-	// check if the existing cert is correct
-	issueNewCertificate := shouldIssueNewCertificate(es, svcs, *secret, privateKey, ca, pod, rotationParams.RotateBefore)
-
-	if issueNewCertificate {
-		log.Info(
-			"Issuing new certificate",
-			"namespace", pod.Namespace,
-			"pod_name", pod.Name,
-			"es_name", es.Name,
-		)
-
-		csr, err := x509.CreateCertificateRequest(cryptorand.Reader, &x509.CertificateRequest{}, privateKey)
-		if err != nil {
-			return reconcile.Result{}, err
->>>>>>> 2df3769d
 		}
 
 		// get the pod name from the secret key name (the first segment before the ".")
@@ -156,7 +85,7 @@
 		}
 	}
 	if len(keysToPrune) > 0 {
-		log.Info("Pruning keys from certificates secret", "keys", keysToPrune)
+		log.Info("Pruning keys from certificates secret", "namespace", es.Namespace, "secret_name", secret.Name, "keys", keysToPrune)
 
 		for _, keyToRemove := range keysToPrune {
 			delete(secret.Data, keyToRemove)
@@ -170,49 +99,15 @@
 		secret.Data[certificates.CAFileName] = caBytes
 	}
 
-<<<<<<< HEAD
 	if !reflect.DeepEqual(secret, currentTransportCertificatesSecret) {
 		if err := c.Update(secret); err != nil {
 			return reconcile.Result{}, err
 		}
 		for _, pod := range pods.Items {
 			annotation.MarkPodAsUpdated(c, pod)
-=======
-	if needsNewPrivateKey || issueNewCertificate || updateTrustedCACerts {
-		log.Info("Updating transport certificate secret", "namespace", secret.Namespace, "secret_name", secret.Name, "es_name", es.Name, "pod_name", pod.Name)
-		if err := c.Update(secret); err != nil {
-			return reconcile.Result{}, err
-		}
-		annotation.MarkPodAsUpdated(c, pod)
-	}
-
-	return reconcile.Result{}, nil
-}
-
-// extractTransportCert extracts the transport certificate with the commonName from the Secret
-func extractTransportCert(secret corev1.Secret, commonName string) *x509.Certificate {
-	certData, ok := secret.Data[certificates.CertFileName]
-	if !ok {
-		log.Info("No tls certificate found in secret", "namespace", secret.Namespace, "secret, name", secret.Name)
-		return nil
-	}
-
-	certs, err := certificates.ParsePEMCerts(certData)
-	if err != nil {
-		log.Error(err, "Invalid certificate data found, issuing new certificate", "namespace", secret.Namespace, "secret_name", secret.Name)
-		return nil
-	}
-
-	// look for the certificate based on the CommonName
-	var names []string
-	for _, c := range certs {
-		if c.Subject.CommonName == commonName {
-			return c
->>>>>>> 2df3769d
 		}
 	}
 
-<<<<<<< HEAD
 	return reconcile.Result{}, nil
 }
 
@@ -272,102 +167,6 @@
 	// a placeholder secret may have nil entries, create them if needed
 	if reconciled.Data == nil {
 		reconciled.Data = make(map[string][]byte)
-=======
-	log.Info("Did not find a certificate with the expected common name", "namespace", secret.Namespace,
-		"secret_name", secret.Name, "expected", commonName, "actual", names)
-
-	return nil
-}
-
-// shouldIssueNewCertificate returns true if we should issue a new certificate.
-//
-// Reasons for reissuing a certificate:
-// - no certificate yet
-// - certificate has the wrong format
-// - certificate is invalid or expired
-// - certificate SAN and IP does not match pod SAN and IP
-func shouldIssueNewCertificate(
-	cluster v1alpha1.Elasticsearch,
-	svcs []corev1.Service,
-	secret corev1.Secret,
-	privateKey *rsa.PrivateKey,
-	ca *certificates.CA,
-	pod corev1.Pod,
-	certReconcileBefore time.Duration,
-) bool {
-	certCommonName := buildCertificateCommonName(pod, cluster.Name, cluster.Namespace)
-
-	generalNames, err := buildGeneralNames(cluster, svcs, pod)
-	if err != nil {
-		log.Error(err, "Cannot create GeneralNames for the TLS certificate", "namespace", pod.Namespace, "pod_name", pod.Name, "es_name", cluster.Name)
-		return true
-	}
-
-	cert := extractTransportCert(secret, certCommonName)
-	if cert == nil {
-		return true
-	}
-
-	publicKey, publicKeyOk := cert.PublicKey.(*rsa.PublicKey)
-	if !publicKeyOk || publicKey.N.Cmp(privateKey.PublicKey.N) != 0 || publicKey.E != privateKey.PublicKey.E {
-		log.Info(
-			"Certificate belongs to a different public key, should issue new",
-			"subject", cert.Subject,
-			"issuer", cert.Issuer,
-			"current_ca_subject", ca.Cert.Subject,
-			"secret_name", secret.Name,
-			"namespace", secret.Namespace,
-			"es_name", cluster.Name,
-		)
-		return true
-	}
-
-	pool := x509.NewCertPool()
-	pool.AddCert(ca.Cert)
-	verifyOpts := x509.VerifyOptions{
-		DNSName:       certCommonName,
-		Roots:         pool,
-		Intermediates: pool,
-	}
-	if _, err := cert.Verify(verifyOpts); err != nil {
-		// this is not necessarily an error because the certificate may be expired
-		log.Info(
-			fmt.Sprintf("Certificate was not valid, should issue new: %s", err),
-			"subject", cert.Subject,
-			"issuer", cert.Issuer,
-			"current_ca_subject", ca.Cert.Subject,
-			"namespace", secret.Namespace,
-			"secret_name", secret.Name,
-		)
-		return true
-	}
-
-	if time.Now().After(cert.NotAfter.Add(-certReconcileBefore)) {
-		log.Info("Certificate soon to expire, should issue new", "namespace", secret.Namespace, "secret_name", secret.Name)
-		return true
-	}
-
-	// compare actual vs. expected SANs
-	expected, err := certificates.MarshalToSubjectAlternativeNamesData(generalNames)
-	if err != nil {
-		log.Error(err, "Cannot marshal subject alternative names", "namespace", secret.Namespace, "secret_name", secret.Name)
-		return true
-	}
-	extraExtensionFound := false
-	for _, ext := range cert.Extensions {
-		if !ext.Id.Equal(certificates.SubjectAlternativeNamesObjectIdentifier) {
-			continue
-		}
-		extraExtensionFound = true
-		if !reflect.DeepEqual(ext.Value, expected) {
-			log.Info("Certificate SANs do not match expected one, should issue new", "namespace", secret.Namespace, "secret_name", secret.Name)
-			return true
-		}
-	}
-	if !extraExtensionFound {
-		log.Info("SAN extra extension not found, should issue new certificate", "namespace", secret.Namespace, "secret_name", secret.Name)
-		return true
->>>>>>> 2df3769d
 	}
 
 	return &reconciled, nil
