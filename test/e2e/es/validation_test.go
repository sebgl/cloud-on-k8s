// Copyright Elasticsearch B.V. and/or licensed to Elasticsearch B.V. under one
// or more contributor license agreements. Licensed under the Elastic License;
// you may not use this file except in compliance with the Elastic License.

// +build es e2e

package es

import (
	"context"
	"testing"

	"github.com/elastic/cloud-on-k8s/test/e2e/test"
	"github.com/elastic/cloud-on-k8s/test/e2e/test/elasticsearch"
	"github.com/stretchr/testify/require"
	apierrors "k8s.io/apimachinery/pkg/api/errors"
)

// TestElasticsearchCRDOpenAPIValidation tests that the CRD OpenAPI validation is correctly setup.
// It does not test every single validation, just checks validation exists.
func TestElasticsearchCRDOpenAPIValidation(t *testing.T) {
	// create an ES cluster with 0 NodeSet
	b := elasticsearch.NewBuilder("es-crd-validation")
	k := test.NewK8sClientOrFatal()
	// creation should be rejected
<<<<<<< HEAD
	rejected := false
	test.Eventually(func() error {
		err := k.CreateOrUpdate(&b.Elasticsearch)
		if err != nil && apierrors.IsInvalid(err) {
			// all good!
			rejected = true
			return nil
		}
		if err != nil && !apierrors.IsInvalid(err) {
			// unrelated error, retry
			return err
		}
		// we got no error, but creation should have been rejected
		rejected = false
		return nil
	})(t)
	require.True(t, rejected)
=======
	err := k.Client.Create(context.Background(), &b.Elasticsearch)
	require.True(t, apierrors.IsInvalid(err))
>>>>>>> d51499dc
}<|MERGE_RESOLUTION|>--- conflicted
+++ resolved
@@ -7,7 +7,6 @@
 package es
 
 import (
-	"context"
 	"testing"
 
 	"github.com/elastic/cloud-on-k8s/test/e2e/test"
@@ -23,7 +22,6 @@
 	b := elasticsearch.NewBuilder("es-crd-validation")
 	k := test.NewK8sClientOrFatal()
 	// creation should be rejected
-<<<<<<< HEAD
 	rejected := false
 	test.Eventually(func() error {
 		err := k.CreateOrUpdate(&b.Elasticsearch)
@@ -41,8 +39,4 @@
 		return nil
 	})(t)
 	require.True(t, rejected)
-=======
-	err := k.Client.Create(context.Background(), &b.Elasticsearch)
-	require.True(t, apierrors.IsInvalid(err))
->>>>>>> d51499dc
 }