--- conflicted
+++ resolved
@@ -58,22 +58,9 @@
 		// create secure settings secret
 		WithStep(test.Step{
 			Name: "Create secure settings secret",
-<<<<<<< HEAD
 			Test: test.Eventually(func() error {
 				return k.CreateOrUpdateSecrets(secureSettings...)
 			}),
-=======
-			Test: func(t *testing.T) {
-				for _, s := range secureSettings {
-					// remove if already exists (ignoring errors)
-					_ = k.Client.Delete(context.Background(), &s)
-					// and create a fresh one
-					err := k.Client.Create(context.Background(), &s)
-					require.NoError(t, err)
-
-				}
-			},
->>>>>>> d51499dc
 		}).
 
 		// create the cluster
@@ -94,14 +81,8 @@
 					secureSettings2.Data = map[string][]byte{
 						secureBazUserSettingKey: []byte("baz"), // the actual value update cannot be checked :(
 					}
-<<<<<<< HEAD
-					return k.Client.Update(&secureSettings2)
+					return k.Client.Update(context.Background(), &secureSettings2)
 				}),
-=======
-					err := k.Client.Update(context.Background(), &secureSettings2)
-					require.NoError(t, err)
-				},
->>>>>>> d51499dc
 			},
 			// keystore should be updated accordingly
 			elasticsearch.CheckESKeystoreEntries(k, b, []string{
@@ -111,19 +92,13 @@
 			// remove one secret
 			test.Step{
 				Name: "Remove one of the source secrets",
-<<<<<<< HEAD
 				Test: test.Eventually(func() error {
-					err := k.Client.Delete(&secureSettings2)
+					err := k.Client.Delete(context.Background(), &secureSettings2)
 					if err != nil && !apierrors.IsNotFound(err) {
 						return err
 					}
 					return nil
 				}),
-=======
-				Test: func(t *testing.T) {
-					require.NoError(t, k.Client.Delete(context.Background(), &secureSettings2))
-				},
->>>>>>> d51499dc
 			},
 			// keystore should be updated accordingly
 			elasticsearch.CheckESKeystoreEntries(k, b, []string{
@@ -135,23 +110,13 @@
 				Test: test.Eventually(func() error {
 					// retrieve current Elasticsearch resource
 					var currentEs esv1.Elasticsearch
-<<<<<<< HEAD
-					if err := k.Client.Get(k8s.ExtractNamespacedName(&b.Elasticsearch), &currentEs); err != nil {
+					if err := k.Client.Get(context.Background(), k8s.ExtractNamespacedName(&b.Elasticsearch), &currentEs); err != nil {
 						return err
 					}
 					// set its secure settings to nil
 					currentEs.Spec.SecureSettings = nil
-					return k.Client.Update(&currentEs)
+					return k.Client.Update(context.Background(), &currentEs)
 				}),
-=======
-					err := k.Client.Get(context.Background(), k8s.ExtractNamespacedName(&b.Elasticsearch), &currentEs)
-					require.NoError(t, err)
-					// set its secure settings to nil
-					currentEs.Spec.SecureSettings = nil
-					err = k.Client.Update(context.Background(), &currentEs)
-					require.NoError(t, err)
-				},
->>>>>>> d51499dc
 			},
 
 			// keystore should be updated accordingly
@@ -160,20 +125,13 @@
 			// cleanup extra resources
 			test.Step{
 				Name: "Delete secure settings secret",
-<<<<<<< HEAD
 				Test: test.Eventually(func() error {
-					err := k.Client.Delete(&secureSettings1) // we deleted the other one above already
+					err := k.Client.Delete(context.Background(), &secureSettings1) // we deleted the other one above already
 					if err != nil && !apierrors.IsNotFound(err) {
 						return err
 					}
 					return nil
 				}),
-=======
-				Test: func(t *testing.T) {
-					err := k.Client.Delete(context.Background(), &secureSettings1) // we deleted the other one above already
-					require.NoError(t, err)
-				},
->>>>>>> d51499dc
 			},
 		}).
 		WithSteps(b.DeletionTestSteps(k)).
