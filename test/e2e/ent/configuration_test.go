--- conflicted
+++ resolved
@@ -99,19 +99,9 @@
 			// mutate with additional configRef
 			WithStep(test.Step{
 				Name: "Create configRef secret",
-<<<<<<< HEAD
 				Test: test.Eventually(func() error {
 					return k.CreateOrUpdate(&configRefSecret)
 				}),
-=======
-				Test: func(t *testing.T) {
-					// remove if already exists (ignoring errors)
-					_ = k.Client.Delete(context.Background(), &configRefSecret)
-					// and create a fresh one
-					err := k.Client.Create(context.Background(), &configRefSecret)
-					require.NoError(t, err)
-				},
->>>>>>> d51499dc
 			}).
 			WithSteps(entWithConfigRef.MutationTestSteps(k)).
 			WithStep(test.Step{
