// Copyright Elasticsearch B.V. and/or licensed to Elasticsearch B.V. under one
// or more contributor license agreements. Licensed under the Elastic License;
// you may not use this file except in compliance with the Elastic License.

// +build apm e2e

package apm

import (
	"context"
	"fmt"
	"testing"

	apmv1 "github.com/elastic/cloud-on-k8s/pkg/apis/apm/v1"
	commonv1 "github.com/elastic/cloud-on-k8s/pkg/apis/common/v1"
	"github.com/elastic/cloud-on-k8s/pkg/controller/common/annotation"
	"github.com/elastic/cloud-on-k8s/pkg/controller/common/events"
	"github.com/elastic/cloud-on-k8s/pkg/controller/common/version"
	"github.com/elastic/cloud-on-k8s/pkg/utils/k8s"
	"github.com/elastic/cloud-on-k8s/test/e2e/test"
	"github.com/elastic/cloud-on-k8s/test/e2e/test/apmserver"
	"github.com/elastic/cloud-on-k8s/test/e2e/test/elasticsearch"
	"github.com/elastic/cloud-on-k8s/test/e2e/test/kibana"
	corev1 "k8s.io/api/core/v1"
)

// TestCrossNSAssociation tests associating Elasticsearch and an APM Server running in different namespaces.
func TestCrossNSAssociation(t *testing.T) {
	esNamespace := test.Ctx().ManagedNamespace(0)
	apmNamespace := test.Ctx().ManagedNamespace(1)
	name := "test-cross-ns-assoc"

	esBuilder := elasticsearch.NewBuilder(name).
		WithNamespace(esNamespace).
		WithESMasterDataNodes(1, elasticsearch.DefaultResources).
		WithRestrictedSecurityContext()
	apmBuilder := apmserver.NewBuilder(name).
		WithNamespace(apmNamespace).
		WithElasticsearchRef(esBuilder.Ref()).
		WithNodeCount(1).
		WithRestrictedSecurityContext().
		WithConfig(map[string]interface{}{
			"apm-server.ilm.enabled":                           false,
			"setup.template.settings.index.number_of_replicas": 0, // avoid ES yellow state on a 1 node ES cluster
		})

	test.Sequence(nil, test.EmptySteps, esBuilder, apmBuilder).RunSequential(t)
}

// TestAPMKibanaAssociation tests associating an APM Server with Kibana.
func TestAPMKibanaAssociation(t *testing.T) {
	stackVersion := version.MustParse(test.Ctx().ElasticStackVersion)
	if !stackVersion.GTE(apmv1.ApmAgentConfigurationMinVersion) {
		t.SkipNow()
	}

	ns := test.Ctx().ManagedNamespace(0)
	name := "test-apm-kb-assoc"

	esBuilder := elasticsearch.NewBuilder(name).
		WithNamespace(ns).
		WithESMasterDataNodes(1, elasticsearch.DefaultResources).
		WithRestrictedSecurityContext()

	kbBuilder := kibana.NewBuilder(name).
		WithNamespace(ns).
		WithElasticsearchRef(esBuilder.Ref()).
		WithNodeCount(1).
		WithRestrictedSecurityContext()

	apmBuilder := apmserver.NewBuilder(name).
		WithNamespace(ns).
		WithElasticsearchRef(esBuilder.Ref()).
		WithKibanaRef(kbBuilder.Ref()).
		WithNodeCount(1).
		WithRestrictedSecurityContext().
		WithConfig(map[string]interface{}{
			"apm-server.ilm.enabled":                           false,
			"setup.template.settings.index.number_of_replicas": 0, // avoid ES yellow state on a 1 node ES cluster
		})

	test.Sequence(nil, test.EmptySteps, esBuilder, kbBuilder, apmBuilder).RunSequential(t)
}

func TestAPMAssociationWithNonExistentES(t *testing.T) {
	name := "test-apm-assoc-non-existent-es"
	apmBuilder := apmserver.NewBuilder(name).
		WithElasticsearchRef(commonv1.ObjectSelector{
			Name: "non-existent-es",
		}).
		WithNodeCount(1)

	k := test.NewK8sClientOrFatal()
	steps := test.StepList{}
	steps = steps.WithSteps(apmBuilder.InitTestSteps(k))
	steps = steps.WithSteps(apmBuilder.CreationTestSteps(k))
	steps = steps.WithStep(test.Step{
		Name: "Non existent backend should generate event",
		Test: test.Eventually(func() error {
			eventList, err := k.GetEvents(test.EventListOptions(apmBuilder.ApmServer.Namespace, apmBuilder.ApmServer.Name)...)
			if err != nil {
				return err
			}

			for _, evt := range eventList {
				if evt.Type == corev1.EventTypeWarning && evt.Reason == events.EventAssociationError {
					return nil
				}
			}

			return fmt.Errorf("event did not fire: %s", events.EventAssociationError)
		}),
	})
	steps = steps.WithSteps(apmBuilder.DeletionTestSteps(k))

	steps.RunSequential(t)
}

func TestAPMAssociationWhenReferencedESDisappears(t *testing.T) {
	name := "test-apm-del-referenced-es"
	esBuilder := elasticsearch.NewBuilder(name).
		WithESMasterDataNodes(3, elasticsearch.DefaultResources)
	apmBuilder := apmserver.NewBuilder(name).
		WithElasticsearchRef(esBuilder.Ref()).
		WithNodeCount(1)

	failureSteps := func(k *test.K8sClient) test.StepList {
		return test.StepList{
			test.Step{
				Name: "Updating to invalid Elasticsearch reference should succeed",
				Test: test.Eventually(func() error {
					var apm apmv1.ApmServer
<<<<<<< HEAD
					if err := k.Client.Get(k8s.ExtractNamespacedName(&apmBuilder.ApmServer), &apm); err != nil {
						return err
					}
					apm.Spec.ElasticsearchRef.Namespace = "xxxx"
					return k.Client.Update(&apm)
				}),
=======
					require.NoError(t, k.Client.Get(context.Background(), k8s.ExtractNamespacedName(&apmBuilder.ApmServer), &apm))
					apm.Spec.ElasticsearchRef.Namespace = "xxxx"
					require.NoError(t, k.Client.Update(context.Background(), &apm))
				},
>>>>>>> d51499dc
			},
			test.Step{
				Name: "Lost Elasticsearch association should generate events",
				Test: test.Eventually(func() error {
					eventList, err := k.GetEvents(test.EventListOptions(apmBuilder.ApmServer.Namespace, apmBuilder.ApmServer.Name)...)
					if err != nil {
						return err
					}

					assocEstablishedEventSeen := false
					assocLostEventSeen := false
					noBackendEventSeen := false

					for _, evt := range eventList {
						switch {
						case evt.Type == corev1.EventTypeNormal && evt.Reason == events.EventAssociationStatusChange:
							// build expected string and use it for comparisons with actual
							establishedString := commonv1.NewSingleAssociationStatusMap(commonv1.AssociationEstablished).String()
							prevStatusString, currStatusString := annotation.ExtractAssociationStatusStrings(evt.ObjectMeta)

							if prevStatusString == establishedString && currStatusString != prevStatusString {
								assocLostEventSeen = true
							}

							if currStatusString == establishedString {
								assocEstablishedEventSeen = true
							}
						case evt.Type == corev1.EventTypeWarning && evt.Reason == events.EventAssociationError:
							noBackendEventSeen = true
						}
					}

					if assocEstablishedEventSeen && assocLostEventSeen && noBackendEventSeen {
						return nil
					}

					return fmt.Errorf("expected events did not fire: assocEstablished=%v assocLost=%v noBackend=%v",
						assocEstablishedEventSeen, assocLostEventSeen, noBackendEventSeen)
				}),
			},
		}
	}

	test.RunUnrecoverableFailureScenario(t, failureSteps, apmBuilder, esBuilder)
}<|MERGE_RESOLUTION|>--- conflicted
+++ resolved
@@ -130,19 +130,12 @@
 				Name: "Updating to invalid Elasticsearch reference should succeed",
 				Test: test.Eventually(func() error {
 					var apm apmv1.ApmServer
-<<<<<<< HEAD
-					if err := k.Client.Get(k8s.ExtractNamespacedName(&apmBuilder.ApmServer), &apm); err != nil {
+					if err := k.Client.Get(context.Background(), k8s.ExtractNamespacedName(&apmBuilder.ApmServer), &apm); err != nil {
 						return err
 					}
 					apm.Spec.ElasticsearchRef.Namespace = "xxxx"
-					return k.Client.Update(&apm)
+					return k.Client.Update(context.Background(), &apm)
 				}),
-=======
-					require.NoError(t, k.Client.Get(context.Background(), k8s.ExtractNamespacedName(&apmBuilder.ApmServer), &apm))
-					apm.Spec.ElasticsearchRef.Namespace = "xxxx"
-					require.NoError(t, k.Client.Update(context.Background(), &apm))
-				},
->>>>>>> d51499dc
 			},
 			test.Step{
 				Name: "Lost Elasticsearch association should generate events",
