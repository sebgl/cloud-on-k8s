// Copyright Elasticsearch B.V. and/or licensed to Elasticsearch B.V. under one
// or more contributor license agreements. Licensed under the Elastic License;
// you may not use this file except in compliance with the Elastic License.

// +build kb e2e

package kb

import (
	"context"
	"fmt"
	"testing"

	commonv1 "github.com/elastic/cloud-on-k8s/pkg/apis/common/v1"
	kbv1 "github.com/elastic/cloud-on-k8s/pkg/apis/kibana/v1"
	"github.com/elastic/cloud-on-k8s/pkg/controller/common/annotation"
	"github.com/elastic/cloud-on-k8s/pkg/controller/common/events"
	"github.com/elastic/cloud-on-k8s/pkg/utils/k8s"
	"github.com/elastic/cloud-on-k8s/test/e2e/test"
	"github.com/elastic/cloud-on-k8s/test/e2e/test/elasticsearch"
	"github.com/elastic/cloud-on-k8s/test/e2e/test/kibana"
	corev1 "k8s.io/api/core/v1"
)

// TestCrossNSAssociation tests associating Elasticsearch and Kibana running in different namespaces.
func TestCrossNSAssociation(t *testing.T) {
	esNamespace := test.Ctx().ManagedNamespace(0)
	kbNamespace := test.Ctx().ManagedNamespace(1)
	name := "test-cross-ns-assoc"

	esBuilder := elasticsearch.NewBuilder(name).
		WithNamespace(esNamespace).
		WithESMasterDataNodes(1, elasticsearch.DefaultResources).
		WithRestrictedSecurityContext()
	kbBuilder := kibana.NewBuilder(name).
		WithNamespace(kbNamespace).
		WithElasticsearchRef(esBuilder.Ref()).
		WithNodeCount(1).
		WithRestrictedSecurityContext()

	test.Sequence(nil, test.EmptySteps, esBuilder, kbBuilder).RunSequential(t)
}

func TestKibanaAssociationWithNonExistentES(t *testing.T) {
	name := "test-kb-assoc-non-existent-es"
	kbBuilder := kibana.NewBuilder(name).
		WithElasticsearchRef(commonv1.ObjectSelector{Name: "some-es"}).
		WithNodeCount(1)

	k := test.NewK8sClientOrFatal()
	steps := test.StepList{}
	steps = steps.WithSteps(kbBuilder.InitTestSteps(k))
	steps = steps.WithSteps(kbBuilder.CreationTestSteps(k))
	steps = steps.WithStep(test.Step{
		Name: "Non existent backend should generate event",
		Test: test.Eventually(func() error {
			eventList, err := k.GetEvents(test.EventListOptions(kbBuilder.Kibana.Namespace, kbBuilder.Kibana.Name)...)
			if err != nil {
				return err
			}

			for _, evt := range eventList {
				if evt.Type == corev1.EventTypeWarning && evt.Reason == events.EventAssociationError {
					return nil
				}
			}

			return fmt.Errorf("event did not fire: %s", events.EventAssociationError)
		}),
	})
	steps = steps.WithSteps(kbBuilder.DeletionTestSteps(k))

	steps.RunSequential(t)
}

func TestKibanaAssociationWhenReferencedESDisappears(t *testing.T) {
	name := "test-kb-del-referenced-es"
	esBuilder := elasticsearch.NewBuilder(name).
		WithESMasterDataNodes(1, elasticsearch.DefaultResources)
	kbBuilder := kibana.NewBuilder(name).
		WithElasticsearchRef(esBuilder.Ref()).
		WithNodeCount(1)

	failureSteps := func(k *test.K8sClient) test.StepList {
		return test.StepList{
			test.Step{
				Name: "Updating to invalid Elasticsearch reference should succeed",
				Test: test.Eventually(func() error {
					var kb kbv1.Kibana
<<<<<<< HEAD
					if err := k.Client.Get(k8s.ExtractNamespacedName(&kbBuilder.Kibana), &kb); err != nil {
						return err
					}
					kb.Spec.ElasticsearchRef.Namespace = "xxxx"
					return k.Client.Update(&kb)
				}),
=======
					require.NoError(t, k.Client.Get(context.Background(), k8s.ExtractNamespacedName(&kbBuilder.Kibana), &kb))
					kb.Spec.ElasticsearchRef.Namespace = "xxxx"
					require.NoError(t, k.Client.Update(context.Background(), &kb))
				},
>>>>>>> d51499dc
			},
			test.Step{
				Name: "Lost Elasticsearch association should generate events",
				Test: test.Eventually(func() error {
					eventList, err := k.GetEvents(test.EventListOptions(kbBuilder.Kibana.Namespace, kbBuilder.Kibana.Name)...)
					if err != nil {
						return err
					}

					assocEstablishedEventSeen := false
					assocLostEventSeen := false
					noBackendEventSeen := false

					for _, evt := range eventList {
						switch {
						case evt.Type == corev1.EventTypeNormal && evt.Reason == events.EventAssociationStatusChange:
							// build expected string and use it for comparisons with actual
							establishedString := commonv1.NewSingleAssociationStatusMap(commonv1.AssociationEstablished).String()
							prevStatus, currStatus := annotation.ExtractAssociationStatusStrings(evt.ObjectMeta)

							if prevStatus == establishedString && currStatus != prevStatus {
								assocLostEventSeen = true
							}

							if currStatus == establishedString {
								assocEstablishedEventSeen = true
							}
						case evt.Type == corev1.EventTypeWarning && evt.Reason == events.EventAssociationError:
							noBackendEventSeen = true
						}
					}

					if assocEstablishedEventSeen && assocLostEventSeen && noBackendEventSeen {
						return nil
					}

					return fmt.Errorf("expected events did not fire: assocEstablished=%v assocLost=%v noBackend=%v",
						assocEstablishedEventSeen, assocLostEventSeen, noBackendEventSeen)
				}),
			},
		}
	}

	test.RunUnrecoverableFailureScenario(t, failureSteps, kbBuilder, esBuilder)
}<|MERGE_RESOLUTION|>--- conflicted
+++ resolved
@@ -87,19 +87,12 @@
 				Name: "Updating to invalid Elasticsearch reference should succeed",
 				Test: test.Eventually(func() error {
 					var kb kbv1.Kibana
-<<<<<<< HEAD
-					if err := k.Client.Get(k8s.ExtractNamespacedName(&kbBuilder.Kibana), &kb); err != nil {
+					if err := k.Client.Get(context.Background(), k8s.ExtractNamespacedName(&kbBuilder.Kibana), &kb); err != nil {
 						return err
 					}
 					kb.Spec.ElasticsearchRef.Namespace = "xxxx"
-					return k.Client.Update(&kb)
+					return k.Client.Update(context.Background(), &kb)
 				}),
-=======
-					require.NoError(t, k.Client.Get(context.Background(), k8s.ExtractNamespacedName(&kbBuilder.Kibana), &kb))
-					kb.Spec.ElasticsearchRef.Namespace = "xxxx"
-					require.NoError(t, k.Client.Update(context.Background(), &kb))
-				},
->>>>>>> d51499dc
 			},
 			test.Step{
 				Name: "Lost Elasticsearch association should generate events",
