--- conflicted
+++ resolved
@@ -5,14 +5,10 @@
 package apmserver
 
 import (
-<<<<<<< HEAD
-=======
 	"context"
-	"testing"
 
 	"github.com/elastic/cloud-on-k8s/pkg/controller/apmserver"
 	"github.com/elastic/cloud-on-k8s/pkg/controller/common/certificates"
->>>>>>> d51499dc
 	"github.com/elastic/cloud-on-k8s/pkg/utils/k8s"
 	"github.com/elastic/cloud-on-k8s/test/e2e/test"
 	"github.com/pkg/errors"
@@ -26,16 +22,10 @@
 			Name: "Deleting the resources should return no error",
 			Test: test.Eventually(func() error {
 				for _, obj := range b.RuntimeObjects() {
-<<<<<<< HEAD
-					err := k.Client.Delete(obj)
+					err := k.Client.Delete(context.Background(), obj)
 					if err != nil && !apierrors.IsNotFound(err) {
 						return err
 					}
-=======
-					err := k.Client.Delete(context.Background(), obj)
-					require.NoError(t, err)
-
->>>>>>> d51499dc
 				}
 				return nil
 			}),
