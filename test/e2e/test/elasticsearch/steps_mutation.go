// Copyright Elasticsearch B.V. and/or licensed to Elasticsearch B.V. under one
// or more contributor license agreements. Licensed under the Elastic License;
// you may not use this file except in compliance with the Elastic License.

package elasticsearch

import (
	"context"
	"errors"
	"strings"
	"testing"
	"time"

	estype "github.com/elastic/cloud-on-k8s/pkg/apis/elasticsearch/v1alpha1"
	esclient "github.com/elastic/cloud-on-k8s/pkg/controller/elasticsearch/client"
	"github.com/elastic/cloud-on-k8s/pkg/utils/k8s"
	"github.com/elastic/cloud-on-k8s/test/e2e/test"
	"github.com/stretchr/testify/assert"
	"github.com/stretchr/testify/require"
)

const continuousHealthCheckTimeout = 25 * time.Second

func (b Builder) UpgradeTestSteps(k *test.K8sClient) test.StepList {
	return test.StepList{
		test.Step{
			Name: "Applying the Elasticsearch mutation should succeed",
			Test: func(t *testing.T) {
				var curEs estype.Elasticsearch
				require.NoError(t, k.Client.Get(k8s.ExtractNamespacedName(&b.Elasticsearch), &curEs))
				curEs.Spec = b.Elasticsearch.Spec
				require.NoError(t, k.Client.Update(&curEs))
			},
		},
	}
}

func (b Builder) MutationTestSteps(k *test.K8sClient) test.StepList {
	var clusterIDBeforeMutation string
	var continuousHealthChecks *ContinuousHealthCheck
	var dataIntegrityCheck *DataIntegrityCheck
	var masterChangeBudgetCheck *MasterChangeBudgetCheck

	return test.StepList{
		test.Step{
			Name: "Add some data to the cluster before starting the mutation",
			Test: func(t *testing.T) {
				dataIntegrityCheck = NewDataIntegrityCheck(k, b)
				require.NoError(t, dataIntegrityCheck.Init())
			},
		},
		test.Step{
			Name: "Start querying Elasticsearch cluster health while mutation is going on",
			Skip: func() bool {
				// Don't monitor cluster health if we're doing a rolling upgrade of a one data node cluster.
				// The cluster will become unavailable at some point, then its health will be red
				// after the upgrade while shards are initializing.
				return IsOneDataNodeRollingUpgrade(b)
			},
			Test: func(t *testing.T) {
				var err error
				continuousHealthChecks, err = NewContinuousHealthCheck(b, k)
				require.NoError(t, err)
				continuousHealthChecks.Start()
			},
		},
		test.Step{
			Name: "Start tracking master additions and removals",
			Test: func(t *testing.T) {
				masterChangeBudgetCheck = NewMasterChangeBudgetCheck(b.Elasticsearch, 1*time.Second, k.Client)
				masterChangeBudgetCheck.Start()
			},
		},
		RetrieveClusterUUIDStep(b.Elasticsearch, k, &clusterIDBeforeMutation),
	}.
		WithSteps(b.UpgradeTestSteps(k)).
		WithSteps(b.CheckK8sTestSteps(k)).
		WithSteps(b.CheckStackTestSteps(k)).
		WithSteps(test.StepList{
			CompareClusterUUIDStep(b.Elasticsearch, k, &clusterIDBeforeMutation),
			test.Step{
				Name: "Master change budget must not have been exceeded",
				Test: func(t *testing.T) {
					masterChangeBudgetCheck.Stop()
					require.NoError(t, masterChangeBudgetCheck.Verify(1)) // fixed budget of 1 master node added/removed at a time
				},
			},
			test.Step{
				Name: "Elasticsearch cluster health should not have been red during mutation process",
				Skip: func() bool {
					return IsOneDataNodeRollingUpgrade(b)
				},
				Test: func(t *testing.T) {
					continuousHealthChecks.Stop()
					assert.Equal(t, 0, continuousHealthChecks.FailureCount)
					for _, f := range continuousHealthChecks.Failures {
						t.Errorf("Elasticsearch cluster health check failure at %s: %s", f.timestamp, f.err.Error())
					}
				},
			},
			test.Step{
				Name: "Data added initially should still be present",
				Test: test.Eventually(func() error { // nolint
					return dataIntegrityCheck.Verify()
				}),
			},
		})
}

<<<<<<< HEAD
func IsMutationFromV6Cluster(b Builder) bool {
	return b.MutatedFrom != nil && strings.HasPrefix(b.MutatedFrom.Elasticsearch.Spec.Version, "6.")
=======
func IsOneDataNodeRollingUpgrade(b Builder) bool {
	if b.MutatedFrom == nil {
		return false
	}
	initial := b.MutatedFrom.Elasticsearch
	mutated := b.Elasticsearch
	// consider we're in the 1-node rolling upgrade scenario if we mutate
	// from one data node to one data node with the same name
	if MustNumDataNodes(initial) == 1 && MustNumDataNodes(mutated) == 1 &&
		initial.Spec.Nodes[0].Name == mutated.Spec.Nodes[0].Name {
		return true
	}
	return false
>>>>>>> a93f475c
}

// ContinuousHealthCheckFailure represents an health check failure
type ContinuousHealthCheckFailure struct {
	err       error
	timestamp time.Time
}

// ContinuousHealthCheck continuously runs health checks against Elasticsearch
// during the whole mutation process
type ContinuousHealthCheck struct {
	b            Builder
	SuccessCount int
	FailureCount int
	Failures     []ContinuousHealthCheckFailure
	stopChan     chan struct{}
	esClient     esclient.Client
}

// NewContinuousHealthCheck sets up a ContinuousHealthCheck struct
func NewContinuousHealthCheck(b Builder, k *test.K8sClient) (*ContinuousHealthCheck, error) {
	esClient, err := NewElasticsearchClient(b.Elasticsearch, k)
	if err != nil {
		return nil, err
	}
	return &ContinuousHealthCheck{
		b:        b,
		stopChan: make(chan struct{}),
		esClient: esClient,
	}, nil
}

// AppendErr sets the given error as a failure
func (hc *ContinuousHealthCheck) AppendErr(err error) {
	hc.Failures = append(hc.Failures, ContinuousHealthCheckFailure{
		err:       err,
		timestamp: time.Now(),
	})
	hc.FailureCount++
}

// Start runs health checks in a goroutine, until stopped
func (hc *ContinuousHealthCheck) Start() {
	go func() {
		ticker := time.NewTicker(test.DefaultRetryDelay)
		for {
			select {
			case <-hc.stopChan:
				return
			case <-ticker.C:
				ctx, cancel := context.WithTimeout(context.Background(), continuousHealthCheckTimeout)
				defer cancel()
				health, err := hc.esClient.GetClusterHealth(ctx)
				if err != nil {
					if IsMutationFromV6Cluster(hc.b) {
						// we expect rolling upgrades of v6.x clusters to loose availability
						// when the master node gets removed, ignore any error here
						continue
					}
					// could not retrieve cluster health
					hc.AppendErr(err)
					continue
				}
				if estype.ElasticsearchHealth(health.Status) == estype.ElasticsearchRedHealth {
					hc.AppendErr(errors.New("cluster health red"))
					continue
				}
				hc.SuccessCount++
			}
		}
	}()
}

// Stop the health checks goroutine
func (hc *ContinuousHealthCheck) Stop() {
	hc.stopChan <- struct{}{}
}<|MERGE_RESOLUTION|>--- conflicted
+++ resolved
@@ -107,10 +107,10 @@
 		})
 }
 
-<<<<<<< HEAD
 func IsMutationFromV6Cluster(b Builder) bool {
 	return b.MutatedFrom != nil && strings.HasPrefix(b.MutatedFrom.Elasticsearch.Spec.Version, "6.")
-=======
+}
+
 func IsOneDataNodeRollingUpgrade(b Builder) bool {
 	if b.MutatedFrom == nil {
 		return false
@@ -124,7 +124,6 @@
 		return true
 	}
 	return false
->>>>>>> a93f475c
 }
 
 // ContinuousHealthCheckFailure represents an health check failure
