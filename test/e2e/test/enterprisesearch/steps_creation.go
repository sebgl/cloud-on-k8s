--- conflicted
+++ resolved
@@ -5,12 +5,8 @@
 package enterprisesearch
 
 import (
-<<<<<<< HEAD
+	"context"
 	"fmt"
-=======
-	"context"
-	"testing"
->>>>>>> d51499dc
 
 	entv1 "github.com/elastic/cloud-on-k8s/pkg/apis/enterprisesearch/v1"
 	"github.com/elastic/cloud-on-k8s/pkg/utils/k8s"
@@ -22,7 +18,6 @@
 	return test.StepList{
 		{
 			Name: "Creating Enterprise Search should succeed",
-<<<<<<< HEAD
 			Test: test.Eventually(func() error {
 				return k.CreateOrUpdate(b.RuntimeObjects()...)
 			}),
@@ -30,8 +25,8 @@
 		{
 			Name: "Enterprise Search should be created",
 			Test: test.Eventually(func() error {
-				var createdEnt entv1beta1.EnterpriseSearch
-				if err := k.Client.Get(k8s.ExtractNamespacedName(&b.EnterpriseSearch), &createdEnt); err != nil {
+				var createdEnt entv1.EnterpriseSearch
+				if err := k.Client.Get(context.Background(), k8s.ExtractNamespacedName(&b.EnterpriseSearch), &createdEnt); err != nil {
 					return err
 				}
 				if b.EnterpriseSearch.Spec.Version != createdEnt.Spec.Version {
@@ -39,23 +34,6 @@
 				}
 				return nil
 			}),
-=======
-			Test: func(t *testing.T) {
-				for _, obj := range b.RuntimeObjects() {
-					err := k.Client.Create(context.Background(), obj)
-					require.NoError(t, err)
-				}
-			},
-		},
-		{
-			Name: "Enterprise Search should be created",
-			Test: func(t *testing.T) {
-				var createdEnt entv1.EnterpriseSearch
-				err := k.Client.Get(context.Background(), k8s.ExtractNamespacedName(&b.EnterpriseSearch), &createdEnt)
-				require.NoError(t, err)
-				require.Equal(t, b.EnterpriseSearch.Spec.Version, createdEnt.Spec.Version)
-			},
->>>>>>> d51499dc
 		},
 	}
 }