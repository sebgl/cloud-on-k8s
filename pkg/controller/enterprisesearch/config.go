// Copyright Elasticsearch B.V. and/or licensed to Elasticsearch B.V. under one
// or more contributor license agreements. Licensed under the Elastic License;
// you may not use this file except in compliance with the Elastic License.

package enterprisesearch

import (
	"fmt"
	"path/filepath"

	corev1 "k8s.io/api/core/v1"
	apierrors "k8s.io/apimachinery/pkg/api/errors"
	metav1 "k8s.io/apimachinery/pkg/apis/meta/v1"
	"k8s.io/apimachinery/pkg/types"

	commonv1 "github.com/elastic/cloud-on-k8s/pkg/apis/common/v1"
	entsv1beta1 "github.com/elastic/cloud-on-k8s/pkg/apis/enterprisesearch/v1beta1"
	"github.com/elastic/cloud-on-k8s/pkg/controller/common"
	"github.com/elastic/cloud-on-k8s/pkg/controller/common/association"
	"github.com/elastic/cloud-on-k8s/pkg/controller/common/certificates"
	"github.com/elastic/cloud-on-k8s/pkg/controller/common/driver"
	"github.com/elastic/cloud-on-k8s/pkg/controller/common/events"
	"github.com/elastic/cloud-on-k8s/pkg/controller/common/reconciler"
	"github.com/elastic/cloud-on-k8s/pkg/controller/common/settings"
	"github.com/elastic/cloud-on-k8s/pkg/controller/common/volume"
	"github.com/elastic/cloud-on-k8s/pkg/controller/common/watches"
	"github.com/elastic/cloud-on-k8s/pkg/controller/enterprisesearch/name"
	"github.com/elastic/cloud-on-k8s/pkg/utils/k8s"
)

const (
	ESCertsPath     = "/mnt/elastic-internal/es-certs"
	ConfigMountPath = "/mnt/elastic-internal/config"
	ConfigFilename  = "enterprise-search.yml"

	SecretSessionSetting  = "secret_session_key"
	EncryptionKeysSetting = "secret_management.encryption_keys"
)

func ConfigSecretVolume(ents entsv1beta1.EnterpriseSearch) volume.SecretVolume {
	return volume.NewSecretVolumeWithMountPath(name.Config(ents.Name), "config", ConfigMountPath)
}

// Reconcile reconciles the configuration of Enterprise Search: it generates the right configuration and
// stores it in a secret that is kept up to date.
func ReconcileConfig(driver driver.Interface, ents entsv1beta1.EnterpriseSearch) (corev1.Secret, error) {
	cfg, err := newConfig(driver, ents)
	if err != nil {
		return corev1.Secret{}, err
	}

	cfgBytes, err := cfg.Render()
	if err != nil {
		return corev1.Secret{}, err
	}

	// Reconcile the configuration in a secret
	expectedConfigSecret := corev1.Secret{
		ObjectMeta: metav1.ObjectMeta{
			Namespace: ents.Namespace,
			Name:      name.Config(ents.Name),
<<<<<<< HEAD
			Labels:    Labels(ents.Name),
=======
			Labels:    common.AddCredentialsLabel(NewLabels(ents.Name)),
>>>>>>> d5054181
		},
		Data: map[string][]byte{
			ConfigFilename: cfgBytes,
		},
	}

	return reconciler.ReconcileSecret(driver.K8sClient(), expectedConfigSecret, &ents)
}

// newConfig builds a single merged config from:
// - ECK-managed default configuration
// - association configuration (eg. ES credentials)
// - TLS settings configuration
// - user-provided plaintext configuration
// - user-provided secret configuration
// In case of duplicate settings, the last one takes precedence.
func newConfig(driver driver.Interface, ents entsv1beta1.EnterpriseSearch) (*settings.CanonicalConfig, error) {
	reusedCfg, err := getOrCreateReusableSettings(driver.K8sClient(), ents)
	if err != nil {
		return nil, err
	}
	tlsCfg := tlsConfig(ents)
	associationCfg, err := associationConfig(driver.K8sClient(), ents)
	if err != nil {
		return nil, err
	}
	specConfig := ents.Spec.Config
	if specConfig == nil {
		specConfig = &commonv1.Config{}
	}
	userProvidedCfg, err := settings.NewCanonicalConfigFrom(specConfig.Data)
	if err != nil {
		return nil, err
	}
	userProvidedSecretCfg, err := parseConfigRef(driver, ents)
	if err != nil {
		return nil, err
	}
	cfg := defaultConfig(ents)

	// merge with user settings last so they take precedence
	err = cfg.MergeWith(reusedCfg, tlsCfg, associationCfg, userProvidedCfg, userProvidedSecretCfg)
	return cfg, err
}

// reusableSettings captures secrets settings in the Enterprise Search configuration that we want to reuse.
type reusableSettings struct {
	SecretSession  string   `config:"secret_session_key"`
	EncryptionKeys []string `config:"secret_management.encryption_keys"`
}

// getOrCreateReusableSettings reads the current configuration and reuse existing secrets it they exist.
func getOrCreateReusableSettings(c k8s.Client, ents entsv1beta1.EnterpriseSearch) (*settings.CanonicalConfig, error) {
	cfg, err := getExistingConfig(c, ents)
	if err != nil {
		return nil, err
	}

	var e reusableSettings
	if cfg == nil {
		e = reusableSettings{}
	} else if err := cfg.Unpack(&e); err != nil {
		return nil, err
	}
	if len(e.SecretSession) == 0 {
		e.SecretSession = string(common.RandomBytes(32))
	}
	if len(e.EncryptionKeys) == 0 {
		e.EncryptionKeys = []string{string(common.RandomBytes(32))}
	}
	return settings.MustCanonicalConfig(e), nil
}

// getExistingConfig retrieves the canonical config, if one exists
func getExistingConfig(client k8s.Client, ents entsv1beta1.EnterpriseSearch) (*settings.CanonicalConfig, error) {
	var secret corev1.Secret
	key := types.NamespacedName{
		Namespace: ents.Namespace,
		Name:      name.Config(ents.Name),
	}
	err := client.Get(key, &secret)
	if err != nil && apierrors.IsNotFound(err) {
		log.V(1).Info("Enterprise Search config secret does not exist", "namespace", ents.Namespace, "ents_name", ents.Name)
		return nil, nil
	} else if err != nil {
		return nil, err
	}
	rawCfg, exists := secret.Data[ConfigFilename]
	if !exists {
		return nil, nil
	}
	cfg, err := settings.ParseConfig(rawCfg)
	if err != nil {
		return nil, err
	}
	return cfg, nil
}

// configRefWatchName returns the name of the watch registered on Kubernetes secrets referenced in `configRef`.
func configRefWatchName(ents types.NamespacedName) string {
	return fmt.Sprintf("%s-%s-configref", ents.Namespace, ents.Name)
}

// parseConfigRef builds a single merged CanonicalConfig from the secrets referenced in configRef,
// and ensures watches are correctly set on those secrets.
func parseConfigRef(driver driver.Interface, ents entsv1beta1.EnterpriseSearch) (*settings.CanonicalConfig, error) {
	cfg := settings.NewCanonicalConfig()
	secretNames := make([]string, 0, len(ents.Spec.ConfigRef))
	for _, secretRef := range ents.Spec.ConfigRef {
		if secretRef.SecretName == "" {
			continue
		}
		secretNames = append(secretNames, secretRef.SecretName)
	}
	nsn := k8s.ExtractNamespacedName(&ents)
	if err := watches.WatchUserProvidedSecrets(nsn, driver.DynamicWatches(), configRefWatchName(nsn), secretNames); err != nil {
		return nil, err
	}
	for _, secretName := range secretNames {
		var secret corev1.Secret
		if err := driver.K8sClient().Get(types.NamespacedName{Namespace: ents.Namespace, Name: secretName}, &secret); err != nil {
			// the secret may not exist (yet) in the cache
			// it may contain important settings such as encryption keys, that we don't want to generate ourselves
			// let's explicitly error out
			return nil, err
		}
		if data, exists := secret.Data[ConfigFilename]; exists {
			parsed, err := settings.ParseConfig(data)
			if err != nil {
				msg := "unable to parse configuration from secret"
				log.Error(err, msg, "namespace", ents.Namespace, "ents_name", ents.Name, "secret_name", secretName)
				driver.Recorder().Event(&ents, corev1.EventTypeWarning, events.EventReasonUnexpected, msg+": "+secretName)
				return nil, err
			}
			if err := cfg.MergeWith(parsed); err != nil {
				return nil, err
			}
		}
	}
	return cfg, nil
}

func defaultConfig(ents entsv1beta1.EnterpriseSearch) *settings.CanonicalConfig {
	return settings.MustCanonicalConfig(map[string]interface{}{
		"ent_search.external_url":        fmt.Sprintf("%s://localhost:%d", ents.Spec.HTTP.Protocol(), HTTPPort),
		"ent_search.listen_host":         "0.0.0.0",
		"allow_es_settings_modification": true,
	})
}

func associationConfig(c k8s.Client, ents entsv1beta1.EnterpriseSearch) (*settings.CanonicalConfig, error) {
	if !ents.AssociationConf().IsConfigured() {
		return settings.NewCanonicalConfig(), nil
	}

	username, password, err := association.ElasticsearchAuthSettings(c, &ents)
	if err != nil {
		return nil, err
	}
	cfg := settings.MustCanonicalConfig(map[string]string{
		"ent_search.auth.source": "elasticsearch-native",
		"elasticsearch.host":     ents.AssociationConf().URL,
		"elasticsearch.username": username,
		"elasticsearch.password": password,
	})

	if ents.AssociationConf().CAIsConfigured() {
		if err := cfg.MergeWith(settings.MustCanonicalConfig(map[string]interface{}{
			"elasticsearch.ssl.enabled":               true,
			"elasticsearch.ssl.certificate_authority": filepath.Join(ESCertsPath, certificates.CertFileName),
		})); err != nil {
			return nil, err
		}
	}
	return cfg, nil
}

func tlsConfig(ents entsv1beta1.EnterpriseSearch) *settings.CanonicalConfig {
	if !ents.Spec.HTTP.TLS.Enabled() {
		return settings.NewCanonicalConfig()
	}
	certsDir := certificates.HTTPCertSecretVolume(name.EntSearchNamer, ents.Name).VolumeMount().MountPath
	return settings.MustCanonicalConfig(map[string]interface{}{
		"ent_search.ssl.enabled":                 true,
		"ent_search.ssl.certificate":             filepath.Join(certsDir, certificates.CertFileName),
		"ent_search.ssl.key":                     filepath.Join(certsDir, certificates.KeyFileName),
		"ent_search.ssl.certificate_authorities": []string{filepath.Join(certsDir, certificates.CAFileName)},
	})
}<|MERGE_RESOLUTION|>--- conflicted
+++ resolved
@@ -59,11 +59,7 @@
 		ObjectMeta: metav1.ObjectMeta{
 			Namespace: ents.Namespace,
 			Name:      name.Config(ents.Name),
-<<<<<<< HEAD
-			Labels:    Labels(ents.Name),
-=======
-			Labels:    common.AddCredentialsLabel(NewLabels(ents.Name)),
->>>>>>> d5054181
+			Labels:    common.AddCredentialsLabel(Labels(ents.Name)),
 		},
 		Data: map[string][]byte{
 			ConfigFilename: cfgBytes,
