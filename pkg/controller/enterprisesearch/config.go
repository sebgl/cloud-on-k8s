// Copyright Elasticsearch B.V. and/or licensed to Elasticsearch B.V. under one
// or more contributor license agreements. Licensed under the Elastic License;
// you may not use this file except in compliance with the Elastic License.

package enterprisesearch

import (
	"fmt"
	"path/filepath"

	corev1 "k8s.io/api/core/v1"
	apierrors "k8s.io/apimachinery/pkg/api/errors"
	metav1 "k8s.io/apimachinery/pkg/apis/meta/v1"
	"k8s.io/apimachinery/pkg/types"
<<<<<<< HEAD
=======
	"k8s.io/apimachinery/pkg/util/rand"
>>>>>>> 608642b3

	commonv1 "github.com/elastic/cloud-on-k8s/pkg/apis/common/v1"
	entsv1beta1 "github.com/elastic/cloud-on-k8s/pkg/apis/enterprisesearch/v1beta1"
	"github.com/elastic/cloud-on-k8s/pkg/controller/common/association"
	"github.com/elastic/cloud-on-k8s/pkg/controller/common/certificates"
	"github.com/elastic/cloud-on-k8s/pkg/controller/common/reconciler"
	"github.com/elastic/cloud-on-k8s/pkg/controller/common/settings"
	"github.com/elastic/cloud-on-k8s/pkg/controller/common/volume"
	"github.com/elastic/cloud-on-k8s/pkg/controller/common/watches"
	"github.com/elastic/cloud-on-k8s/pkg/controller/enterprisesearch/name"
	"github.com/elastic/cloud-on-k8s/pkg/utils/k8s"
)

const (
	ESCertsPath     = "/mnt/elastic-internal/es-certs"
	ConfigMountPath = "/mnt/elastic-internal/config"
	ConfigFilename  = "enterprise-search.yml"

	SecretSessionSetting  = "secret_session_key"
	EncryptionKeysSetting = "secret_management.encryption_keys"
)

func ConfigSecretVolume(ents entsv1beta1.EnterpriseSearch) volume.SecretVolume {
	return volume.NewSecretVolumeWithMountPath(name.Config(ents.Name), "config", ConfigMountPath)
}

// Reconcile reconciles the configuration of Enterprise Search: it generates the right configuration and
// stores it in a secret that is kept up to date.
func ReconcileConfig(client k8s.Client, dynamicWatches watches.DynamicWatches, ents entsv1beta1.EnterpriseSearch) (corev1.Secret, error) {
	cfg, err := newConfig(client, dynamicWatches, ents)
	if err != nil {
		return corev1.Secret{}, err
	}

	cfgBytes, err := cfg.Render()
	if err != nil {
		return corev1.Secret{}, err
	}

	// Reconcile the configuration in a secret
	expectedConfigSecret := corev1.Secret{
		ObjectMeta: metav1.ObjectMeta{
			Namespace: ents.Namespace,
			Name:      name.Config(ents.Name),
			Labels:    NewLabels(ents.Name),
		},
		Data: map[string][]byte{
			ConfigFilename: cfgBytes,
		},
	}

	return reconciler.ReconcileSecret(client, expectedConfigSecret, &ents)
}

<<<<<<< HEAD
// newConfig builds a single merged config from:
// - ECK-managed default configuration
// - association configuration (eg. ES credentials)
// - TLS settings configuration
// - user-provided plaintext configuration
// - user-provided secret configuration
// In case of duplicate settings, the last one takes precedence.
func newConfig(c k8s.Client, dynamicWatches watches.DynamicWatches, ents entsv1beta1.EnterpriseSearch) (*settings.CanonicalConfig, error) {
=======
// reusableSettings captures secrets settings in the Enterprise Search configuration that we want to reuse.
type reusableSettings struct {
	SecretSession  string   `config:"secret_session_key"`
	EncryptionKeys []string `config:"secret_management.encryption_keys"`
}

// getOrCreateReusableSettings reads the current configuration and reuse existing secrets it they exist.
func getOrCreateReusableSettings(c k8s.Client, ents entsv1beta1.EnterpriseSearch) (*settings.CanonicalConfig, error) {
	cfg, err := getExistingConfig(c, ents)
	if err != nil {
		return nil, err
	}

	var e reusableSettings
	if cfg == nil {
		e = reusableSettings{}
	} else if err := cfg.Unpack(&e); err != nil {
		return nil, err
	}
	if len(e.SecretSession) == 0 {
		e.SecretSession = rand.String(32)
	}
	if len(e.EncryptionKeys) == 0 {
		e.EncryptionKeys = []string{rand.String(32)}
	}
	return settings.MustCanonicalConfig(e), nil
}

func newConfig(c k8s.Client, ents entsv1beta1.EnterpriseSearch) (*settings.CanonicalConfig, error) {
	cfg := defaultConfig(ents)

	reusedCfg, err := getOrCreateReusableSettings(c, ents)
	if err != nil {
		return nil, err
	}

>>>>>>> 608642b3
	specConfig := ents.Spec.Config
	if specConfig == nil {
		specConfig = &commonv1.Config{}
	}

	cfg := defaultConfig(ents)
	tlsCfg := tlsConfig(ents)
	associationCfg, err := associationConfig(c, ents)
	if err != nil {
		return nil, err
	}
	userProvidedCfg, err := settings.NewCanonicalConfigFrom(specConfig.Data)
	if err != nil {
		return nil, err
	}
	userProvidedSecretCfg, err := parseConfigRef(c, dynamicWatches, ents)
	if err != nil {
		return nil, err
	}

	// merge with user settings last so they take precedence
<<<<<<< HEAD
	if err := cfg.MergeWith(tlsCfg, associationCfg, userProvidedCfg, userProvidedSecretCfg); err != nil {
=======
	if err := cfg.MergeWith(reusedCfg, associationCfg, tlsConfig(ents), userProvidedCfg); err != nil {
		return nil, err
	}
	return cfg, nil
}

// getExistingConfig retrieves the canonical config, if one exists
func getExistingConfig(client k8s.Client, ents entsv1beta1.EnterpriseSearch) (*settings.CanonicalConfig, error) {
	var secret corev1.Secret
	key := types.NamespacedName{
		Namespace: ents.Namespace,
		Name:      name.Config(ents.Name),
	}
	err := client.Get(key, &secret)
	if err != nil && apierrors.IsNotFound(err) {
		log.V(1).Info("Enterprise Search config secret does not exist", "namespace", ents.Namespace, "ents_name", ents.Name)
		return nil, nil
	} else if err != nil {
		return nil, err
	}
	rawCfg, exists := secret.Data[ConfigFilename]
	if !exists {
		return nil, nil
	}
	cfg, err := settings.ParseConfig(rawCfg)
	if err != nil {
>>>>>>> 608642b3
		return nil, err
	}
	return cfg, nil
}

func defaultConfig(ents entsv1beta1.EnterpriseSearch) *settings.CanonicalConfig {
	return settings.MustCanonicalConfig(map[string]interface{}{
		"ent_search.external_url":        fmt.Sprintf("%s://localhost:%d", ents.Spec.HTTP.Protocol(), HTTPPort),
		"ent_search.listen_host":         "0.0.0.0",
		"allow_es_settings_modification": true,
	})
}

func associationConfig(c k8s.Client, ents entsv1beta1.EnterpriseSearch) (*settings.CanonicalConfig, error) {
	if !ents.AssociationConf().IsConfigured() {
		return settings.NewCanonicalConfig(), nil
	}

	username, password, err := association.ElasticsearchAuthSettings(c, &ents)
	if err != nil {
		return nil, err
	}
	cfg := settings.MustCanonicalConfig(map[string]string{
		"ent_search.auth.source": "elasticsearch-native",
		"elasticsearch.host":     ents.AssociationConf().URL,
		"elasticsearch.username": username,
		"elasticsearch.password": password,
	})

	if ents.AssociationConf().CAIsConfigured() {
		if err := cfg.MergeWith(settings.MustCanonicalConfig(map[string]interface{}{
			"elasticsearch.ssl.enabled":               true,
			"elasticsearch.ssl.certificate_authority": filepath.Join(ESCertsPath, certificates.CertFileName),
		})); err != nil {
			return nil, err
		}
	}
	return cfg, nil
}

func tlsConfig(ents entsv1beta1.EnterpriseSearch) *settings.CanonicalConfig {
	if !ents.Spec.HTTP.TLS.Enabled() {
		return settings.NewCanonicalConfig()
	}
	certsDir := certificates.HTTPCertSecretVolume(name.EntSearchNamer, ents.Name).VolumeMount().MountPath
	return settings.MustCanonicalConfig(map[string]interface{}{
		"ent_search.ssl.enabled":                 true,
		"ent_search.ssl.certificate":             filepath.Join(certsDir, certificates.CertFileName),
		"ent_search.ssl.key":                     filepath.Join(certsDir, certificates.KeyFileName),
		"ent_search.ssl.certificate_authorities": []string{filepath.Join(certsDir, certificates.CAFileName)},
	})
}

// configRefWatchName returns the name of the watch registered on
func configRefWatchName(ents types.NamespacedName) string {
	return fmt.Sprintf("%s-%s-configref", ents.Namespace, ents.Name)
}

// parseConfigRef builds a single merged CanonicalConfig from the secrets referenced in configReg,
// and ensures watches are correctly set on those secrets.
func parseConfigRef(c k8s.Client, dynamicWatches watches.DynamicWatches, ents entsv1beta1.EnterpriseSearch) (*settings.CanonicalConfig, error) {
	cfg := settings.NewCanonicalConfig()
	secretNames := make([]string, 0, len(ents.Spec.ConfigRef))
	for _, secretRef := range ents.Spec.ConfigRef {
		if secretRef.SecretName == "" {
			continue
		}
		secretNames = append(secretNames, secretRef.SecretName)
	}
	nsn := k8s.ExtractNamespacedName(&ents)
	if err := watches.WatchUserProvidedSecrets(nsn, dynamicWatches, configRefWatchName(nsn), secretNames); err != nil {
		return nil, err
	}
	for _, secretName := range secretNames {
		var secret corev1.Secret
		if err := c.Get(types.NamespacedName{Namespace: ents.Namespace, Name: secretName}, &secret); err != nil {
			// the secret may not exist (yet) in the cache
			// it may contain important settings such as encryption keys, that we don't want to generate ourselves
			// let's explicitly error out
			return nil, err
		}
		if data, exists := secret.Data[ConfigFilename]; exists {
			parsed, err := settings.ParseConfig(data)
			if err != nil {
				log.Error(err, "unable to parse configuration from secret",
					"namespace", ents.Namespace, "ents_name", ents.Name, "secret_name", secretName)
				return nil, err
			}
			if err := cfg.MergeWith(parsed); err != nil {
				return nil, err
			}
		}
	}
	return cfg, nil
}<|MERGE_RESOLUTION|>--- conflicted
+++ resolved
@@ -12,10 +12,7 @@
 	apierrors "k8s.io/apimachinery/pkg/api/errors"
 	metav1 "k8s.io/apimachinery/pkg/apis/meta/v1"
 	"k8s.io/apimachinery/pkg/types"
-<<<<<<< HEAD
-=======
 	"k8s.io/apimachinery/pkg/util/rand"
->>>>>>> 608642b3
 
 	commonv1 "github.com/elastic/cloud-on-k8s/pkg/apis/common/v1"
 	entsv1beta1 "github.com/elastic/cloud-on-k8s/pkg/apis/enterprisesearch/v1beta1"
@@ -70,7 +67,6 @@
 	return reconciler.ReconcileSecret(client, expectedConfigSecret, &ents)
 }
 
-<<<<<<< HEAD
 // newConfig builds a single merged config from:
 // - ECK-managed default configuration
 // - association configuration (eg. ES credentials)
@@ -79,7 +75,35 @@
 // - user-provided secret configuration
 // In case of duplicate settings, the last one takes precedence.
 func newConfig(c k8s.Client, dynamicWatches watches.DynamicWatches, ents entsv1beta1.EnterpriseSearch) (*settings.CanonicalConfig, error) {
-=======
+	cfg := defaultConfig(ents)
+	specConfig := ents.Spec.Config
+	if specConfig == nil {
+		specConfig = &commonv1.Config{}
+	}
+
+	reusedCfg, err := getOrCreateReusableSettings(c, ents)
+	if err != nil {
+		return nil, err
+	}
+	tlsCfg := tlsConfig(ents)
+	associationCfg, err := associationConfig(c, ents)
+	if err != nil {
+		return nil, err
+	}
+	userProvidedCfg, err := settings.NewCanonicalConfigFrom(specConfig.Data)
+	if err != nil {
+		return nil, err
+	}
+	userProvidedSecretCfg, err := parseConfigRef(c, dynamicWatches, ents)
+	if err != nil {
+		return nil, err
+	}
+
+	// merge with user settings last so they take precedence
+	err = cfg.MergeWith(reusedCfg, tlsCfg, associationCfg, userProvidedCfg, userProvidedSecretCfg)
+	return cfg, err
+}
+
 // reusableSettings captures secrets settings in the Enterprise Search configuration that we want to reuse.
 type reusableSettings struct {
 	SecretSession  string   `config:"secret_session_key"`
@@ -106,45 +130,6 @@
 		e.EncryptionKeys = []string{rand.String(32)}
 	}
 	return settings.MustCanonicalConfig(e), nil
-}
-
-func newConfig(c k8s.Client, ents entsv1beta1.EnterpriseSearch) (*settings.CanonicalConfig, error) {
-	cfg := defaultConfig(ents)
-
-	reusedCfg, err := getOrCreateReusableSettings(c, ents)
-	if err != nil {
-		return nil, err
-	}
-
->>>>>>> 608642b3
-	specConfig := ents.Spec.Config
-	if specConfig == nil {
-		specConfig = &commonv1.Config{}
-	}
-
-	cfg := defaultConfig(ents)
-	tlsCfg := tlsConfig(ents)
-	associationCfg, err := associationConfig(c, ents)
-	if err != nil {
-		return nil, err
-	}
-	userProvidedCfg, err := settings.NewCanonicalConfigFrom(specConfig.Data)
-	if err != nil {
-		return nil, err
-	}
-	userProvidedSecretCfg, err := parseConfigRef(c, dynamicWatches, ents)
-	if err != nil {
-		return nil, err
-	}
-
-	// merge with user settings last so they take precedence
-<<<<<<< HEAD
-	if err := cfg.MergeWith(tlsCfg, associationCfg, userProvidedCfg, userProvidedSecretCfg); err != nil {
-=======
-	if err := cfg.MergeWith(reusedCfg, associationCfg, tlsConfig(ents), userProvidedCfg); err != nil {
-		return nil, err
-	}
-	return cfg, nil
 }
 
 // getExistingConfig retrieves the canonical config, if one exists
@@ -167,58 +152,9 @@
 	}
 	cfg, err := settings.ParseConfig(rawCfg)
 	if err != nil {
->>>>>>> 608642b3
 		return nil, err
 	}
 	return cfg, nil
-}
-
-func defaultConfig(ents entsv1beta1.EnterpriseSearch) *settings.CanonicalConfig {
-	return settings.MustCanonicalConfig(map[string]interface{}{
-		"ent_search.external_url":        fmt.Sprintf("%s://localhost:%d", ents.Spec.HTTP.Protocol(), HTTPPort),
-		"ent_search.listen_host":         "0.0.0.0",
-		"allow_es_settings_modification": true,
-	})
-}
-
-func associationConfig(c k8s.Client, ents entsv1beta1.EnterpriseSearch) (*settings.CanonicalConfig, error) {
-	if !ents.AssociationConf().IsConfigured() {
-		return settings.NewCanonicalConfig(), nil
-	}
-
-	username, password, err := association.ElasticsearchAuthSettings(c, &ents)
-	if err != nil {
-		return nil, err
-	}
-	cfg := settings.MustCanonicalConfig(map[string]string{
-		"ent_search.auth.source": "elasticsearch-native",
-		"elasticsearch.host":     ents.AssociationConf().URL,
-		"elasticsearch.username": username,
-		"elasticsearch.password": password,
-	})
-
-	if ents.AssociationConf().CAIsConfigured() {
-		if err := cfg.MergeWith(settings.MustCanonicalConfig(map[string]interface{}{
-			"elasticsearch.ssl.enabled":               true,
-			"elasticsearch.ssl.certificate_authority": filepath.Join(ESCertsPath, certificates.CertFileName),
-		})); err != nil {
-			return nil, err
-		}
-	}
-	return cfg, nil
-}
-
-func tlsConfig(ents entsv1beta1.EnterpriseSearch) *settings.CanonicalConfig {
-	if !ents.Spec.HTTP.TLS.Enabled() {
-		return settings.NewCanonicalConfig()
-	}
-	certsDir := certificates.HTTPCertSecretVolume(name.EntSearchNamer, ents.Name).VolumeMount().MountPath
-	return settings.MustCanonicalConfig(map[string]interface{}{
-		"ent_search.ssl.enabled":                 true,
-		"ent_search.ssl.certificate":             filepath.Join(certsDir, certificates.CertFileName),
-		"ent_search.ssl.key":                     filepath.Join(certsDir, certificates.KeyFileName),
-		"ent_search.ssl.certificate_authorities": []string{filepath.Join(certsDir, certificates.CAFileName)},
-	})
 }
 
 // configRefWatchName returns the name of the watch registered on
@@ -262,4 +198,52 @@
 		}
 	}
 	return cfg, nil
+}
+
+func defaultConfig(ents entsv1beta1.EnterpriseSearch) *settings.CanonicalConfig {
+	return settings.MustCanonicalConfig(map[string]interface{}{
+		"ent_search.external_url":        fmt.Sprintf("%s://localhost:%d", ents.Spec.HTTP.Protocol(), HTTPPort),
+		"ent_search.listen_host":         "0.0.0.0",
+		"allow_es_settings_modification": true,
+	})
+}
+
+func associationConfig(c k8s.Client, ents entsv1beta1.EnterpriseSearch) (*settings.CanonicalConfig, error) {
+	if !ents.AssociationConf().IsConfigured() {
+		return settings.NewCanonicalConfig(), nil
+	}
+
+	username, password, err := association.ElasticsearchAuthSettings(c, &ents)
+	if err != nil {
+		return nil, err
+	}
+	cfg := settings.MustCanonicalConfig(map[string]string{
+		"ent_search.auth.source": "elasticsearch-native",
+		"elasticsearch.host":     ents.AssociationConf().URL,
+		"elasticsearch.username": username,
+		"elasticsearch.password": password,
+	})
+
+	if ents.AssociationConf().CAIsConfigured() {
+		if err := cfg.MergeWith(settings.MustCanonicalConfig(map[string]interface{}{
+			"elasticsearch.ssl.enabled":               true,
+			"elasticsearch.ssl.certificate_authority": filepath.Join(ESCertsPath, certificates.CertFileName),
+		})); err != nil {
+			return nil, err
+		}
+	}
+	return cfg, nil
+}
+
+func tlsConfig(ents entsv1beta1.EnterpriseSearch) *settings.CanonicalConfig {
+	if !ents.Spec.HTTP.TLS.Enabled() {
+		return settings.NewCanonicalConfig()
+	}
+	certsDir := certificates.HTTPCertSecretVolume(name.EntSearchNamer, ents.Name).VolumeMount().MountPath
+	return settings.MustCanonicalConfig(map[string]interface{}{
+		"ent_search.ssl.enabled":                 true,
+		"ent_search.ssl.certificate":             filepath.Join(certsDir, certificates.CertFileName),
+		"ent_search.ssl.key":                     filepath.Join(certsDir, certificates.KeyFileName),
+		"ent_search.ssl.certificate_authorities": []string{filepath.Join(certsDir, certificates.CAFileName)},
+	})
 }