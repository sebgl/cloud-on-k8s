--- conflicted
+++ resolved
@@ -8,13 +8,8 @@
 const (
 	defaultSecretMountPath   = "/secrets"
 	probeUserSecretMountPath = "/probe-user"
-<<<<<<< HEAD
-=======
-	defaultDataSubDir        = "data"
-	defaultLogsSubDir        = "logs"
 	// KeystoreSecretMountPath Mountpath for keystore secrets in init container.
 	KeystoreSecretMountPath = "/keystore-secrets"
->>>>>>> dc247f4f
 )
 
 var (
