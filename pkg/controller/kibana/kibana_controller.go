--- conflicted
+++ resolved
@@ -137,16 +137,9 @@
 		return reconcile.Result{}, tracing.CaptureError(ctx, err)
 	}
 
-<<<<<<< HEAD
-	// skip reconciliation if paused
-	if common.IsPaused(&kb) {
-		log.Info("Object is paused. Skipping reconciliation", "namespace", kb.Namespace, "kibana_name", kb.Name)
-		return common.PauseRequeue, nil
-=======
-	if common.IsUnmanaged(kb.ObjectMeta) {
+	if common.IsUnmanaged(&kb) {
 		log.Info("Object is currently not managed by this controller. Skipping reconciliation", "namespace", kb.Namespace, "kibana_name", kb.Name)
 		return reconcile.Result{}, nil
->>>>>>> 8d7b7a48
 	}
 
 	// check for compatibility with the operator version
