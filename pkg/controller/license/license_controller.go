--- conflicted
+++ resolved
@@ -203,12 +203,8 @@
 }
 
 // reconcileClusterLicense upserts a cluster license in the namespace of the given Elasticsearch cluster.
-<<<<<<< HEAD
-func (r *ReconcileLicenses) reconcileClusterLicense(cluster esv1.Elasticsearch) (time.Time, error) {
-=======
 // Returns time to next reconciliation, bool whether a license is configured at all and optional error.
-func (r *ReconcileLicenses) reconcileClusterLicense(cluster v1beta1.Elasticsearch) (time.Time, bool, error) {
->>>>>>> 3ecff85a
+func (r *ReconcileLicenses) reconcileClusterLicense(cluster esv1.Elasticsearch) (time.Time, bool, error) {
 	var noResult time.Time
 	matchingSpec, parent, found, err := findLicense(r, r.checker)
 	if err != nil {
@@ -217,7 +213,7 @@
 	if !found {
 		// no license, delete cluster level licenses to revert to basic
 		log.Info("No enterprise license found. Attempting to remove cluster license secret", "namespace", cluster.Namespace, "es_name", cluster.Name)
-		secretName := v1beta1.LicenseSecretName(cluster.Name)
+		secretName := esv1.LicenseSecretName(cluster.Name)
 		err := r.Client.Delete(&corev1.Secret{
 			ObjectMeta: k8s.ToObjectMeta(types.NamespacedName{
 				Namespace: cluster.Namespace,
