--- conflicted
+++ resolved
@@ -184,15 +184,9 @@
 		return reconcile.Result{}, tracing.CaptureError(ctx, err)
 	}
 
-<<<<<<< HEAD
-	if common.IsPaused(&es) {
-		log.Info("Object is paused. Skipping reconciliation", "namespace", es.Namespace, "es_name", es.Name)
-		return common.PauseRequeue, nil
-=======
-	if common.IsUnmanaged(es.ObjectMeta) {
+	if common.IsUnmanaged(&es) {
 		log.Info("Object is currently not managed by this controller. Skipping reconciliation", "namespace", es.Namespace, "es_name", es.Name)
 		return reconcile.Result{}, nil
->>>>>>> 8d7b7a48
 	}
 
 	selector := map[string]string{label.ClusterNameLabelName: es.Name}
