// Copyright Elasticsearch B.V. and/or licensed to Elasticsearch B.V. under one
// or more contributor license agreements. Licensed under the Elastic License;
// you may not use this file except in compliance with the Elastic License.

package pdb

import (
	"reflect"
	"testing"

	commonv1 "github.com/elastic/cloud-on-k8s/pkg/apis/common/v1"
	esv1 "github.com/elastic/cloud-on-k8s/pkg/apis/elasticsearch/v1"
	"github.com/elastic/cloud-on-k8s/pkg/controller/common"
	"github.com/elastic/cloud-on-k8s/pkg/controller/common/hash"
	"github.com/elastic/cloud-on-k8s/pkg/controller/common/reconciler"
	"github.com/elastic/cloud-on-k8s/pkg/controller/elasticsearch/label"
	"github.com/elastic/cloud-on-k8s/pkg/controller/elasticsearch/sset"
	"github.com/elastic/cloud-on-k8s/pkg/utils/k8s"
	"github.com/stretchr/testify/require"
	"k8s.io/api/policy/v1beta1"
	"k8s.io/apimachinery/pkg/api/errors"
	metav1 "k8s.io/apimachinery/pkg/apis/meta/v1"
	"k8s.io/apimachinery/pkg/types"
	"k8s.io/apimachinery/pkg/util/intstr"
	"k8s.io/client-go/kubernetes/scheme"
)

func TestReconcile(t *testing.T) {
	defaultPDB := func() *v1beta1.PodDisruptionBudget {
		return &v1beta1.PodDisruptionBudget{
			ObjectMeta: metav1.ObjectMeta{
				Name:      esv1.DefaultPodDisruptionBudget("cluster"),
				Namespace: "ns",
				Labels:    map[string]string{label.ClusterNameLabelName: "cluster", common.TypeLabelName: label.Type},
			},
			Spec: v1beta1.PodDisruptionBudgetSpec{
				MinAvailable: intStrPtr(intstr.FromInt(3)),
				Selector: &metav1.LabelSelector{
					MatchLabels: map[string]string{
						label.ClusterNameLabelName: "cluster",
					},
				},
				MaxUnavailable: nil,
			},
		}
	}
	defaultEs := esv1.Elasticsearch{ObjectMeta: metav1.ObjectMeta{Name: "cluster", Namespace: "ns"}}
	type args struct {
		k8sClient    k8s.Client
		es           esv1.Elasticsearch
		statefulSets sset.StatefulSetList
	}
	tests := []struct {
		name    string
		args    args
		wantPDB *v1beta1.PodDisruptionBudget
	}{
		{
			name: "no existing pdb: should create one",
			args: args{
				k8sClient:    k8s.WrappedFakeClient(),
				es:           defaultEs,
				statefulSets: sset.StatefulSetList{sset.TestSset{Replicas: 3, Master: true, Data: true}.Build()},
			},
			wantPDB: defaultPDB(),
		},
		{
			name: "pdb already exists: should remain unmodified",
			args: args{
				k8sClient:    k8s.WrappedFakeClient(withHashLabel(withOwnerRef(defaultPDB(), defaultEs))),
				es:           defaultEs,
				statefulSets: sset.StatefulSetList{sset.TestSset{Replicas: 3, Master: true, Data: true}.Build()},
			},
			wantPDB: defaultPDB(),
		},
		{
			name: "pdb needs a MinAvailable update",
			args: args{
				k8sClient:    k8s.WrappedFakeClient(defaultPDB()),
				es:           defaultEs,
				statefulSets: sset.StatefulSetList{sset.TestSset{Replicas: 5, Master: true, Data: true}.Build()},
			},
			wantPDB: &v1beta1.PodDisruptionBudget{
				ObjectMeta: metav1.ObjectMeta{
					Name:      esv1.DefaultPodDisruptionBudget("cluster"),
					Namespace: "ns",
					Labels:    map[string]string{label.ClusterNameLabelName: "cluster", common.TypeLabelName: label.Type},
				},
				Spec: v1beta1.PodDisruptionBudgetSpec{
					MinAvailable: intStrPtr(intstr.FromInt(5)),
					Selector: &metav1.LabelSelector{
						MatchLabels: map[string]string{
							label.ClusterNameLabelName: "cluster",
						},
					},
					MaxUnavailable: nil,
				},
			},
		},
		{
			name: "pdb disabled in the ES spec: should delete the existing one",
			args: args{
				k8sClient: k8s.WrappedFakeClient(defaultPDB()),
				es: esv1.Elasticsearch{
					ObjectMeta: metav1.ObjectMeta{Name: "cluster", Namespace: "ns"},
					Spec:       esv1.ElasticsearchSpec{PodDisruptionBudget: &commonv1.PodDisruptionBudgetTemplate{}},
				},
				statefulSets: sset.StatefulSetList{sset.TestSset{Replicas: 3, Master: true, Data: true}.Build()},
			},
			wantPDB: nil,
		},
	}
	for _, tt := range tests {
		t.Run(tt.name, func(t *testing.T) {
			err := Reconcile(tt.args.k8sClient, scheme.Scheme, tt.args.es, tt.args.statefulSets)
			require.NoError(t, err)
			pdbNsn := types.NamespacedName{Namespace: tt.args.es.Namespace, Name: esv1.DefaultPodDisruptionBudget(tt.args.es.Name)}
			var retrieved v1beta1.PodDisruptionBudget
			err = tt.args.k8sClient.Get(pdbNsn, &retrieved)
			if tt.wantPDB == nil {
				require.True(t, errors.IsNotFound(err))
			} else {
				// patch the PDB we want with ownerRef and hash label
				tt.wantPDB = withHashLabel(withOwnerRef(tt.wantPDB, tt.args.es))
				require.NoError(t, err)
				require.Equal(t, tt.wantPDB, &retrieved)
			}
		})
	}
}

func withHashLabel(pdb *v1beta1.PodDisruptionBudget) *v1beta1.PodDisruptionBudget {
	pdb.Labels = hash.SetTemplateHashLabel(pdb.Labels, pdb)
	return pdb
}

<<<<<<< HEAD
func withOwnerRef(pdb *v1beta1.PodDisruptionBudget, es esv1.Elasticsearch) *v1beta1.PodDisruptionBudget {
	if err := controllerutil.SetControllerReference(&es, pdb, scheme.Scheme); err != nil {
=======
func withOwnerRef(pdb *v1beta1.PodDisruptionBudget, es esv1beta1.Elasticsearch) *v1beta1.PodDisruptionBudget {
	if err := reconciler.SetControllerReference(&es, pdb, scheme.Scheme); err != nil {
>>>>>>> 3ecff85a
		panic(err)
	}
	return pdb
}

func intStrPtr(intStr intstr.IntOrString) *intstr.IntOrString {
	return &intStr
}

func Test_expectedPDB(t *testing.T) {
	type args struct {
		es           esv1.Elasticsearch
		statefulSets sset.StatefulSetList
	}
	tests := []struct {
		name string
		args args
		want *v1beta1.PodDisruptionBudget
	}{
		{
			name: "PDB disabled in the spec",
			args: args{
				es:           esv1.Elasticsearch{Spec: esv1.ElasticsearchSpec{PodDisruptionBudget: &commonv1.PodDisruptionBudgetTemplate{}}},
				statefulSets: sset.StatefulSetList{sset.TestSset{Replicas: 3, Master: true, Data: true}.Build()},
			},
			want: nil,
		},
		{
			name: "Build default PDB",
			args: args{
				es:           esv1.Elasticsearch{ObjectMeta: metav1.ObjectMeta{Name: "cluster", Namespace: "ns"}},
				statefulSets: sset.StatefulSetList{sset.TestSset{Replicas: 3, Master: true, Data: true}.Build()},
			},
			want: &v1beta1.PodDisruptionBudget{
				ObjectMeta: metav1.ObjectMeta{
					Name:      esv1.DefaultPodDisruptionBudget("cluster"),
					Namespace: "ns",
					Labels:    map[string]string{label.ClusterNameLabelName: "cluster", common.TypeLabelName: label.Type},
				},
				Spec: v1beta1.PodDisruptionBudgetSpec{
					MinAvailable: intStrPtr(intstr.FromInt(3)),
					Selector: &metav1.LabelSelector{
						MatchLabels: map[string]string{
							label.ClusterNameLabelName: "cluster",
						},
					},
					MaxUnavailable: nil,
				},
			},
		},
		{
			name: "Inherit user-provided labels",
			args: args{
				es: esv1.Elasticsearch{
					ObjectMeta: metav1.ObjectMeta{Name: "cluster", Namespace: "ns"},
					Spec: esv1.ElasticsearchSpec{
						PodDisruptionBudget: &commonv1.PodDisruptionBudgetTemplate{
							ObjectMeta: metav1.ObjectMeta{
								Labels: map[string]string{"a": "b", "c": "d"},
							}},
					},
				},
				statefulSets: sset.StatefulSetList{sset.TestSset{Replicas: 3, Master: true, Data: true}.Build()},
			},
			want: &v1beta1.PodDisruptionBudget{
				ObjectMeta: metav1.ObjectMeta{
					Name:      esv1.DefaultPodDisruptionBudget("cluster"),
					Namespace: "ns",
					Labels:    map[string]string{"a": "b", "c": "d", label.ClusterNameLabelName: "cluster", common.TypeLabelName: label.Type},
				},
				Spec: v1beta1.PodDisruptionBudgetSpec{
					MinAvailable: intStrPtr(intstr.FromInt(3)),
					Selector: &metav1.LabelSelector{
						MatchLabels: map[string]string{
							label.ClusterNameLabelName: "cluster",
						},
					},
					MaxUnavailable: nil,
				},
			},
		},
		{
			name: "Use user-provided PDB spec",
			args: args{
				es: esv1.Elasticsearch{
					ObjectMeta: metav1.ObjectMeta{Name: "cluster", Namespace: "ns"},
					Spec: esv1.ElasticsearchSpec{
						PodDisruptionBudget: &commonv1.PodDisruptionBudgetTemplate{
							Spec: v1beta1.PodDisruptionBudgetSpec{MinAvailable: intStrPtr(intstr.FromInt(42))}},
					},
				},
				statefulSets: sset.StatefulSetList{sset.TestSset{Replicas: 3, Master: true, Data: true}.Build()},
			},
			want: &v1beta1.PodDisruptionBudget{
				ObjectMeta: metav1.ObjectMeta{
					Name:      esv1.DefaultPodDisruptionBudget("cluster"),
					Namespace: "ns",
					Labels:    map[string]string{label.ClusterNameLabelName: "cluster", common.TypeLabelName: label.Type},
				},
				Spec: v1beta1.PodDisruptionBudgetSpec{
					MinAvailable: intStrPtr(intstr.FromInt(42)),
				},
			},
		},
	}
	for _, tt := range tests {
		t.Run(tt.name, func(t *testing.T) {
			if tt.want != nil {
				// set owner ref
				tt.want = withOwnerRef(tt.want, tt.args.es)
			}
			got, err := expectedPDB(tt.args.es, tt.args.statefulSets, scheme.Scheme)
			require.NoError(t, err)
			if !reflect.DeepEqual(got, tt.want) {
				t.Errorf("expectedPDB() got = %v, want %v", got, tt.want)
			}
		})
	}
}

func Test_allowedDisruptions(t *testing.T) {
	type args struct {
		es          esv1.Elasticsearch
		actualSsets sset.StatefulSetList
	}
	tests := []struct {
		name string
		args args
		want int32
	}{
		{
			name: "no health reported: no disruption allowed",
			args: args{
				es:          esv1.Elasticsearch{Status: esv1.ElasticsearchStatus{}},
				actualSsets: sset.StatefulSetList{sset.TestSset{Replicas: 3}.Build()},
			},
			want: 0,
		},
		{
			name: "yellow health: no disruption allowed",
			args: args{
				es:          esv1.Elasticsearch{Status: esv1.ElasticsearchStatus{Health: esv1.ElasticsearchYellowHealth}},
				actualSsets: sset.StatefulSetList{sset.TestSset{Replicas: 3}.Build()},
			},
			want: 0,
		},
		{
			name: "red health: no disruption allowed",
			args: args{
				es:          esv1.Elasticsearch{Status: esv1.ElasticsearchStatus{Health: esv1.ElasticsearchRedHealth}},
				actualSsets: sset.StatefulSetList{sset.TestSset{Replicas: 3, Master: true, Data: true}.Build()},
			},
			want: 0,
		},
		{
			name: "unknown health: no disruption allowed",
			args: args{
				es:          esv1.Elasticsearch{Status: esv1.ElasticsearchStatus{Health: esv1.ElasticsearchUnknownHealth}},
				actualSsets: sset.StatefulSetList{sset.TestSset{Replicas: 3, Master: true, Data: true}.Build()},
			},
			want: 0,
		},
		{
			name: "green health: 1 disruption allowed",
			args: args{
				es:          esv1.Elasticsearch{Status: esv1.ElasticsearchStatus{Health: esv1.ElasticsearchGreenHealth}},
				actualSsets: sset.StatefulSetList{sset.TestSset{Replicas: 3, Master: true, Data: true}.Build()},
			},
			want: 1,
		},
		{
			name: "green health but single-node cluster: 0 disruption allowed",
			args: args{
				es:          esv1.Elasticsearch{Status: esv1.ElasticsearchStatus{Health: esv1.ElasticsearchGreenHealth}},
				actualSsets: sset.StatefulSetList{sset.TestSset{Replicas: 1, Master: true, Data: true}.Build()},
			},
			want: 0,
		},
		{
			name: "green health but only 1 master: 0 disruption allowed",
			args: args{
				es: esv1.Elasticsearch{Status: esv1.ElasticsearchStatus{Health: esv1.ElasticsearchGreenHealth}},
				actualSsets: sset.StatefulSetList{
					sset.TestSset{Replicas: 1, Master: true, Data: false}.Build(),
					sset.TestSset{Replicas: 3, Master: false, Data: true}.Build(),
				},
			},
			want: 0,
		},
		{
			name: "green health but only 1 data node: 0 disruption allowed",
			args: args{
				es: esv1.Elasticsearch{Status: esv1.ElasticsearchStatus{Health: esv1.ElasticsearchGreenHealth}},
				actualSsets: sset.StatefulSetList{
					sset.TestSset{Replicas: 3, Master: true, Data: false}.Build(),
					sset.TestSset{Replicas: 1, Master: false, Data: true}.Build(),
				},
			},
			want: 0,
		},
		{
			name: "green health but only 1 ingest node: 0 disruption allowed",
			args: args{
				es: esv1.Elasticsearch{Status: esv1.ElasticsearchStatus{Health: esv1.ElasticsearchGreenHealth}},
				actualSsets: sset.StatefulSetList{
					sset.TestSset{Replicas: 3, Master: true, Data: true, Ingest: false}.Build(),
					sset.TestSset{Replicas: 1, Ingest: true, Data: true}.Build(),
				},
			},
			want: 0,
		},
	}
	for _, tt := range tests {
		t.Run(tt.name, func(t *testing.T) {
			if got := allowedDisruptions(tt.args.es, tt.args.actualSsets); got != tt.want {
				t.Errorf("allowedDisruptions() = %v, want %v", got, tt.want)
			}
		})
	}
}<|MERGE_RESOLUTION|>--- conflicted
+++ resolved
@@ -134,13 +134,8 @@
 	return pdb
 }
 
-<<<<<<< HEAD
 func withOwnerRef(pdb *v1beta1.PodDisruptionBudget, es esv1.Elasticsearch) *v1beta1.PodDisruptionBudget {
-	if err := controllerutil.SetControllerReference(&es, pdb, scheme.Scheme); err != nil {
-=======
-func withOwnerRef(pdb *v1beta1.PodDisruptionBudget, es esv1beta1.Elasticsearch) *v1beta1.PodDisruptionBudget {
 	if err := reconciler.SetControllerReference(&es, pdb, scheme.Scheme); err != nil {
->>>>>>> 3ecff85a
 		panic(err)
 	}
 	return pdb
