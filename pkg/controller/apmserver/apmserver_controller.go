--- conflicted
+++ resolved
@@ -179,15 +179,9 @@
 		return reconcile.Result{}, tracing.CaptureError(ctx, err)
 	}
 
-<<<<<<< HEAD
-	if common.IsPaused(&as) {
-		log.Info("Object is paused. Skipping reconciliation", "namespace", as.Namespace, "as_name", as.Name)
-		return common.PauseRequeue, nil
-=======
-	if common.IsUnmanaged(as.ObjectMeta) {
+	if common.IsUnmanaged(&as) {
 		log.Info("Object currently not managed by this controller. Skipping reconciliation", "namespace", as.Namespace, "as_name", as.Name)
 		return reconcile.Result{}, nil
->>>>>>> 8d7b7a48
 	}
 
 	if compatible, err := r.isCompatible(ctx, &as); err != nil || !compatible {
