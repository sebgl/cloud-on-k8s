// Generated documentation. Please do not edit.
:page_id: api-reference
:anchor_prefix: k8s-api

ifdef::env-github[]
****
link:https://www.elastic.co/guide/en/cloud-on-k8s/master/k8s-{page_id}.html[View this document on the Elastic website]
****
endif::[]

[id="{p}-{page_id}"]
= API Reference

.Packages
- xref:{anchor_prefix}-apm-k8s-elastic-co-v1[$$apm.k8s.elastic.co/v1$$]
- xref:{anchor_prefix}-apm-k8s-elastic-co-v1beta1[$$apm.k8s.elastic.co/v1beta1$$]
- xref:{anchor_prefix}-common-k8s-elastic-co-v1[$$common.k8s.elastic.co/v1$$]
- xref:{anchor_prefix}-common-k8s-elastic-co-v1beta1[$$common.k8s.elastic.co/v1beta1$$]
- xref:{anchor_prefix}-elasticsearch-k8s-elastic-co-v1[$$elasticsearch.k8s.elastic.co/v1$$]
- xref:{anchor_prefix}-elasticsearch-k8s-elastic-co-v1beta1[$$elasticsearch.k8s.elastic.co/v1beta1$$]
- xref:{anchor_prefix}-enterprisesearch-k8s-elastic-co-v1beta1[$$enterprisesearch.k8s.elastic.co/v1beta1$$]
- xref:{anchor_prefix}-kibana-k8s-elastic-co-v1[$$kibana.k8s.elastic.co/v1$$]
- xref:{anchor_prefix}-kibana-k8s-elastic-co-v1beta1[$$kibana.k8s.elastic.co/v1beta1$$]


[id="{anchor_prefix}-apm-k8s-elastic-co-v1"]
== apm.k8s.elastic.co/v1

Package v1 contains API schema definitions for managing APM Server resources.

.Resource Types
- xref:{anchor_prefix}-github-com-elastic-cloud-on-k8s-pkg-apis-apm-v1-apmserver[$$ApmServer$$]



[id="{anchor_prefix}-github-com-elastic-cloud-on-k8s-pkg-apis-apm-v1-apmserver"]
=== ApmServer 

ApmServer represents an APM Server resource in a Kubernetes cluster.



[cols="25a,75a", options="header"]
|===
| Field | Description
| *`apiVersion`* __string__ | `apm.k8s.elastic.co/v1`
| *`kind`* __string__ | `ApmServer`
| *`metadata`* __link:https://kubernetes.io/docs/reference/generated/kubernetes-api/v1.17/#objectmeta-v1-meta[$$ObjectMeta$$]__ | Refer to Kubernetes API documentation for fields of `metadata`.

| *`spec`* __xref:{anchor_prefix}-github-com-elastic-cloud-on-k8s-pkg-apis-apm-v1-apmserverspec[$$ApmServerSpec$$]__ | 
|===


[id="{anchor_prefix}-github-com-elastic-cloud-on-k8s-pkg-apis-apm-v1-apmserverspec"]
=== ApmServerSpec 

ApmServerSpec holds the specification of an APM Server.

.Appears In:
****
- xref:{anchor_prefix}-github-com-elastic-cloud-on-k8s-pkg-apis-apm-v1-apmserver[$$ApmServer$$]
****

[cols="25a,75a", options="header"]
|===
| Field | Description
| *`version`* __string__ | Version of the APM Server.
| *`image`* __string__ | Image is the APM Server Docker image to deploy.
| *`count`* __integer__ | Count of APM Server instances to deploy.
| *`config`* __xref:{anchor_prefix}-github-com-elastic-cloud-on-k8s-pkg-apis-common-v1-config[$$Config$$]__ | Config holds the APM Server configuration. See: https://www.elastic.co/guide/en/apm/server/current/configuring-howto-apm-server.html
| *`http`* __xref:{anchor_prefix}-github-com-elastic-cloud-on-k8s-pkg-apis-common-v1-httpconfig[$$HTTPConfig$$]__ | HTTP holds the HTTP layer configuration for the APM Server resource.
| *`elasticsearchRef`* __xref:{anchor_prefix}-github-com-elastic-cloud-on-k8s-pkg-apis-common-v1-objectselector[$$ObjectSelector$$]__ | ElasticsearchRef is a reference to the output Elasticsearch cluster running in the same Kubernetes cluster.
| *`podTemplate`* __link:https://kubernetes.io/docs/reference/generated/kubernetes-api/v1.17/#podtemplatespec-v1-core[$$PodTemplateSpec$$]__ | PodTemplate provides customisation options (labels, annotations, affinity rules, resource requests, and so on) for the APM Server pods.
| *`secureSettings`* __xref:{anchor_prefix}-github-com-elastic-cloud-on-k8s-pkg-apis-common-v1-secretsource[$$SecretSource$$]__ | SecureSettings is a list of references to Kubernetes secrets containing sensitive configuration options for APM Server. See: https://www.elastic.co/guide/en/cloud-on-k8s/current/k8s-apm-server.html#k8s-apm-secure-settings
| *`serviceAccountName`* __string__ | ServiceAccountName is used to check access from the current resource to a resource (eg. Elasticsearch) in a different namespace. Can only be used if ECK is enforcing RBAC on references.
|===



[id="{anchor_prefix}-apm-k8s-elastic-co-v1beta1"]
== apm.k8s.elastic.co/v1beta1

Package v1beta1 contains API schema definitions for managing APM Server resources.

.Resource Types
- xref:{anchor_prefix}-github-com-elastic-cloud-on-k8s-pkg-apis-apm-v1beta1-apmserver[$$ApmServer$$]



[id="{anchor_prefix}-github-com-elastic-cloud-on-k8s-pkg-apis-apm-v1beta1-apmserver"]
=== ApmServer 

ApmServer represents an APM Server resource in a Kubernetes cluster.



[cols="25a,75a", options="header"]
|===
| Field | Description
| *`apiVersion`* __string__ | `apm.k8s.elastic.co/v1beta1`
| *`kind`* __string__ | `ApmServer`
| *`metadata`* __link:https://kubernetes.io/docs/reference/generated/kubernetes-api/v1.17/#objectmeta-v1-meta[$$ObjectMeta$$]__ | Refer to Kubernetes API documentation for fields of `metadata`.

| *`spec`* __xref:{anchor_prefix}-github-com-elastic-cloud-on-k8s-pkg-apis-apm-v1beta1-apmserverspec[$$ApmServerSpec$$]__ | 
|===


[id="{anchor_prefix}-github-com-elastic-cloud-on-k8s-pkg-apis-apm-v1beta1-apmserverspec"]
=== ApmServerSpec 

ApmServerSpec holds the specification of an APM Server.

.Appears In:
****
- xref:{anchor_prefix}-github-com-elastic-cloud-on-k8s-pkg-apis-apm-v1beta1-apmserver[$$ApmServer$$]
****

[cols="25a,75a", options="header"]
|===
| Field | Description
| *`version`* __string__ | Version of the APM Server.
| *`image`* __string__ | Image is the APM Server Docker image to deploy.
| *`count`* __integer__ | Count of APM Server instances to deploy.
| *`config`* __xref:{anchor_prefix}-github-com-elastic-cloud-on-k8s-pkg-apis-common-v1beta1-config[$$Config$$]__ | Config holds the APM Server configuration. See: https://www.elastic.co/guide/en/apm/server/current/configuring-howto-apm-server.html
| *`http`* __xref:{anchor_prefix}-github-com-elastic-cloud-on-k8s-pkg-apis-common-v1beta1-httpconfig[$$HTTPConfig$$]__ | HTTP holds the HTTP layer configuration for the APM Server resource.
| *`elasticsearchRef`* __xref:{anchor_prefix}-github-com-elastic-cloud-on-k8s-pkg-apis-common-v1beta1-objectselector[$$ObjectSelector$$]__ | ElasticsearchRef is a reference to the output Elasticsearch cluster running in the same Kubernetes cluster.
| *`podTemplate`* __link:https://kubernetes.io/docs/reference/generated/kubernetes-api/v1.17/#podtemplatespec-v1-core[$$PodTemplateSpec$$]__ | PodTemplate provides customisation options (labels, annotations, affinity rules, resource requests, and so on) for the APM Server pods.
| *`secureSettings`* __xref:{anchor_prefix}-github-com-elastic-cloud-on-k8s-pkg-apis-common-v1beta1-secretsource[$$SecretSource$$]__ | SecureSettings is a list of references to Kubernetes secrets containing sensitive configuration options for APM Server. See: https://www.elastic.co/guide/en/cloud-on-k8s/current/k8s-apm-server.html#k8s-apm-secure-settings
|===



[id="{anchor_prefix}-common-k8s-elastic-co-v1"]
== common.k8s.elastic.co/v1

Package v1 contains API schema definitions for common types used by all resources.



[id="{anchor_prefix}-github-com-elastic-cloud-on-k8s-pkg-apis-common-v1-config"]
=== Config 

Config represents untyped YAML configuration.

.Appears In:
****
- xref:{anchor_prefix}-github-com-elastic-cloud-on-k8s-pkg-apis-apm-v1-apmserverspec[$$ApmServerSpec$$]
- xref:{anchor_prefix}-github-com-elastic-cloud-on-k8s-pkg-apis-enterprisesearch-v1beta1-enterprisesearchspec[$$EnterpriseSearchSpec$$]
- xref:{anchor_prefix}-github-com-elastic-cloud-on-k8s-pkg-apis-kibana-v1-kibanaspec[$$KibanaSpec$$]
- xref:{anchor_prefix}-github-com-elastic-cloud-on-k8s-pkg-apis-elasticsearch-v1-nodeset[$$NodeSet$$]
****



[id="{anchor_prefix}-github-com-elastic-cloud-on-k8s-pkg-apis-common-v1-httpconfig"]
=== HTTPConfig 

HTTPConfig holds the HTTP layer configuration for resources.

.Appears In:
****
- xref:{anchor_prefix}-github-com-elastic-cloud-on-k8s-pkg-apis-apm-v1-apmserverspec[$$ApmServerSpec$$]
- xref:{anchor_prefix}-github-com-elastic-cloud-on-k8s-pkg-apis-elasticsearch-v1-elasticsearchspec[$$ElasticsearchSpec$$]
- xref:{anchor_prefix}-github-com-elastic-cloud-on-k8s-pkg-apis-enterprisesearch-v1beta1-enterprisesearchspec[$$EnterpriseSearchSpec$$]
- xref:{anchor_prefix}-github-com-elastic-cloud-on-k8s-pkg-apis-kibana-v1-kibanaspec[$$KibanaSpec$$]
****

[cols="25a,75a", options="header"]
|===
| Field | Description
| *`service`* __xref:{anchor_prefix}-github-com-elastic-cloud-on-k8s-pkg-apis-common-v1-servicetemplate[$$ServiceTemplate$$]__ | Service defines the template for the associated Kubernetes Service object.
| *`tls`* __xref:{anchor_prefix}-github-com-elastic-cloud-on-k8s-pkg-apis-common-v1-tlsoptions[$$TLSOptions$$]__ | TLS defines options for configuring TLS for HTTP.
|===


[id="{anchor_prefix}-github-com-elastic-cloud-on-k8s-pkg-apis-common-v1-keytopath"]
=== KeyToPath 



.Appears In:
****
- xref:{anchor_prefix}-github-com-elastic-cloud-on-k8s-pkg-apis-common-v1-secretsource[$$SecretSource$$]
****

[cols="25a,75a", options="header"]
|===
| Field | Description
| *`key`* __string__ | Key is the key contained in the secret.
| *`path`* __string__ | Path is the relative file path to map the key to. Path must not be an absolute file path and must not contain any ".." components.
|===


[id="{anchor_prefix}-github-com-elastic-cloud-on-k8s-pkg-apis-common-v1-objectselector"]
=== ObjectSelector 

ObjectSelector defines a reference to a Kubernetes object.

.Appears In:
****
- xref:{anchor_prefix}-github-com-elastic-cloud-on-k8s-pkg-apis-apm-v1-apmserverspec[$$ApmServerSpec$$]
- xref:{anchor_prefix}-github-com-elastic-cloud-on-k8s-pkg-apis-enterprisesearch-v1beta1-enterprisesearchspec[$$EnterpriseSearchSpec$$]
- xref:{anchor_prefix}-github-com-elastic-cloud-on-k8s-pkg-apis-kibana-v1-kibanaspec[$$KibanaSpec$$]
- xref:{anchor_prefix}-github-com-elastic-cloud-on-k8s-pkg-apis-elasticsearch-v1-remotecluster[$$RemoteCluster$$]
****

[cols="25a,75a", options="header"]
|===
| Field | Description
| *`name`* __string__ | Name of the Kubernetes object.
| *`namespace`* __string__ | Namespace of the Kubernetes object. If empty, defaults to the current namespace.
|===


[id="{anchor_prefix}-github-com-elastic-cloud-on-k8s-pkg-apis-common-v1-poddisruptionbudgettemplate"]
=== PodDisruptionBudgetTemplate 

PodDisruptionBudgetTemplate defines the template for creating a PodDisruptionBudget.

.Appears In:
****
- xref:{anchor_prefix}-github-com-elastic-cloud-on-k8s-pkg-apis-elasticsearch-v1-elasticsearchspec[$$ElasticsearchSpec$$]
****

[cols="25a,75a", options="header"]
|===
| Field | Description
| *`metadata`* __link:https://kubernetes.io/docs/reference/generated/kubernetes-api/v1.17/#objectmeta-v1-meta[$$ObjectMeta$$]__ | Refer to Kubernetes API documentation for fields of `metadata`.

| *`spec`* __link:https://kubernetes.io/docs/reference/generated/kubernetes-api/v1.17/#poddisruptionbudgetspec-v1beta1-policy[$$PodDisruptionBudgetSpec$$]__ | Spec is the specification of the PDB.
|===


[id="{anchor_prefix}-github-com-elastic-cloud-on-k8s-pkg-apis-common-v1-secretref"]
=== SecretRef 

SecretRef is a reference to a secret that exists in the same namespace.

.Appears In:
****
- xref:{anchor_prefix}-github-com-elastic-cloud-on-k8s-pkg-apis-elasticsearch-v1-filerealmsource[$$FileRealmSource$$]
- xref:{anchor_prefix}-github-com-elastic-cloud-on-k8s-pkg-apis-elasticsearch-v1-rolesource[$$RoleSource$$]
- xref:{anchor_prefix}-github-com-elastic-cloud-on-k8s-pkg-apis-common-v1-tlsoptions[$$TLSOptions$$]
****

[cols="25a,75a", options="header"]
|===
| Field | Description
| *`secretName`* __string__ | SecretName is the name of the secret.
|===


[id="{anchor_prefix}-github-com-elastic-cloud-on-k8s-pkg-apis-common-v1-secretsource"]
=== SecretSource 

SecretSource defines a data source based on a Kubernetes Secret.

.Appears In:
****
- xref:{anchor_prefix}-github-com-elastic-cloud-on-k8s-pkg-apis-apm-v1-apmserverspec[$$ApmServerSpec$$]
- xref:{anchor_prefix}-github-com-elastic-cloud-on-k8s-pkg-apis-elasticsearch-v1-elasticsearchspec[$$ElasticsearchSpec$$]
- xref:{anchor_prefix}-github-com-elastic-cloud-on-k8s-pkg-apis-kibana-v1-kibanaspec[$$KibanaSpec$$]
****

[cols="25a,75a", options="header"]
|===
| Field | Description
| *`secretName`* __string__ | SecretName is the name of the secret.
| *`entries`* __xref:{anchor_prefix}-github-com-elastic-cloud-on-k8s-pkg-apis-common-v1-keytopath[$$KeyToPath$$] array__ | Entries define how to project each key-value pair in the secret to filesystem paths. If not defined, all keys will be projected to similarly named paths in the filesystem. If defined, only the specified keys will be projected to the corresponding paths.
|===


[id="{anchor_prefix}-github-com-elastic-cloud-on-k8s-pkg-apis-common-v1-selfsignedcertificate"]
=== SelfSignedCertificate 



.Appears In:
****
- xref:{anchor_prefix}-github-com-elastic-cloud-on-k8s-pkg-apis-common-v1-tlsoptions[$$TLSOptions$$]
****

[cols="25a,75a", options="header"]
|===
| Field | Description
| *`subjectAltNames`* __xref:{anchor_prefix}-github-com-elastic-cloud-on-k8s-pkg-apis-common-v1-subjectalternativename[$$SubjectAlternativeName$$] array__ | SubjectAlternativeNames is a list of SANs to include in the generated HTTP TLS certificate.
| *`disabled`* __boolean__ | Disabled indicates that the provisioning of the self-signed certifcate should be disabled.
|===


[id="{anchor_prefix}-github-com-elastic-cloud-on-k8s-pkg-apis-common-v1-servicetemplate"]
=== ServiceTemplate 

ServiceTemplate defines the template for a Kubernetes Service.

.Appears In:
****
- xref:{anchor_prefix}-github-com-elastic-cloud-on-k8s-pkg-apis-common-v1-httpconfig[$$HTTPConfig$$]
- xref:{anchor_prefix}-github-com-elastic-cloud-on-k8s-pkg-apis-elasticsearch-v1-transportconfig[$$TransportConfig$$]
****

[cols="25a,75a", options="header"]
|===
| Field | Description
| *`metadata`* __link:https://kubernetes.io/docs/reference/generated/kubernetes-api/v1.17/#objectmeta-v1-meta[$$ObjectMeta$$]__ | Refer to Kubernetes API documentation for fields of `metadata`.

| *`spec`* __link:https://kubernetes.io/docs/reference/generated/kubernetes-api/v1.17/#servicespec-v1-core[$$ServiceSpec$$]__ | Spec is the specification of the service.
|===


[id="{anchor_prefix}-github-com-elastic-cloud-on-k8s-pkg-apis-common-v1-subjectalternativename"]
=== SubjectAlternativeName 



.Appears In:
****
- xref:{anchor_prefix}-github-com-elastic-cloud-on-k8s-pkg-apis-common-v1-selfsignedcertificate[$$SelfSignedCertificate$$]
****

[cols="25a,75a", options="header"]
|===
| Field | Description
| *`dns`* __string__ | DNS is the DNS name of the subject.
| *`ip`* __string__ | IP is the IP address of the subject.
|===


[id="{anchor_prefix}-github-com-elastic-cloud-on-k8s-pkg-apis-common-v1-tlsoptions"]
=== TLSOptions 

TLSOptions holds TLS configuration options.

.Appears In:
****
- xref:{anchor_prefix}-github-com-elastic-cloud-on-k8s-pkg-apis-common-v1-httpconfig[$$HTTPConfig$$]
****

[cols="25a,75a", options="header"]
|===
| Field | Description
| *`selfSignedCertificate`* __xref:{anchor_prefix}-github-com-elastic-cloud-on-k8s-pkg-apis-common-v1-selfsignedcertificate[$$SelfSignedCertificate$$]__ | SelfSignedCertificate allows configuring the self-signed certificate generated by the operator.
| *`certificate`* __xref:{anchor_prefix}-github-com-elastic-cloud-on-k8s-pkg-apis-common-v1-secretref[$$SecretRef$$]__ | Certificate is a reference to a Kubernetes secret that contains the certificate and private key for enabling TLS. The referenced secret should contain the following: 
 - `ca.crt`: The certificate authority (optional). - `tls.crt`: The certificate (or a chain). - `tls.key`: The private key to the first certificate in the certificate chain.
|===



[id="{anchor_prefix}-common-k8s-elastic-co-v1beta1"]
== common.k8s.elastic.co/v1beta1

Package v1beta1 contains API schema definitions for common types used by all resources.



[id="{anchor_prefix}-github-com-elastic-cloud-on-k8s-pkg-apis-common-v1beta1-config"]
=== Config 

Config represents untyped YAML configuration.

.Appears In:
****
- xref:{anchor_prefix}-github-com-elastic-cloud-on-k8s-pkg-apis-apm-v1beta1-apmserverspec[$$ApmServerSpec$$]
- xref:{anchor_prefix}-github-com-elastic-cloud-on-k8s-pkg-apis-kibana-v1beta1-kibanaspec[$$KibanaSpec$$]
- xref:{anchor_prefix}-github-com-elastic-cloud-on-k8s-pkg-apis-elasticsearch-v1beta1-nodeset[$$NodeSet$$]
****



[id="{anchor_prefix}-github-com-elastic-cloud-on-k8s-pkg-apis-common-v1beta1-httpconfig"]
=== HTTPConfig 

HTTPConfig holds the HTTP layer configuration for resources.

.Appears In:
****
- xref:{anchor_prefix}-github-com-elastic-cloud-on-k8s-pkg-apis-apm-v1beta1-apmserverspec[$$ApmServerSpec$$]
- xref:{anchor_prefix}-github-com-elastic-cloud-on-k8s-pkg-apis-elasticsearch-v1beta1-elasticsearchspec[$$ElasticsearchSpec$$]
- xref:{anchor_prefix}-github-com-elastic-cloud-on-k8s-pkg-apis-kibana-v1beta1-kibanaspec[$$KibanaSpec$$]
****

[cols="25a,75a", options="header"]
|===
| Field | Description
| *`service`* __xref:{anchor_prefix}-github-com-elastic-cloud-on-k8s-pkg-apis-common-v1beta1-servicetemplate[$$ServiceTemplate$$]__ | Service defines the template for the associated Kubernetes Service object.
| *`tls`* __xref:{anchor_prefix}-github-com-elastic-cloud-on-k8s-pkg-apis-common-v1beta1-tlsoptions[$$TLSOptions$$]__ | TLS defines options for configuring TLS for HTTP.
|===


[id="{anchor_prefix}-github-com-elastic-cloud-on-k8s-pkg-apis-common-v1beta1-keytopath"]
=== KeyToPath 



.Appears In:
****
- xref:{anchor_prefix}-github-com-elastic-cloud-on-k8s-pkg-apis-common-v1beta1-secretsource[$$SecretSource$$]
****

[cols="25a,75a", options="header"]
|===
| Field | Description
| *`key`* __string__ | Key is the key contained in the secret.
| *`path`* __string__ | Path is the relative file path to map the key to. Path must not be an absolute file path and must not contain any ".." components.
|===


[id="{anchor_prefix}-github-com-elastic-cloud-on-k8s-pkg-apis-common-v1beta1-objectselector"]
=== ObjectSelector 

ObjectSelector defines a reference to a Kubernetes object.

.Appears In:
****
- xref:{anchor_prefix}-github-com-elastic-cloud-on-k8s-pkg-apis-apm-v1beta1-apmserverspec[$$ApmServerSpec$$]
- xref:{anchor_prefix}-github-com-elastic-cloud-on-k8s-pkg-apis-kibana-v1beta1-kibanaspec[$$KibanaSpec$$]
****

[cols="25a,75a", options="header"]
|===
| Field | Description
| *`name`* __string__ | Name of the Kubernetes object.
| *`namespace`* __string__ | Namespace of the Kubernetes object. If empty, defaults to the current namespace.
|===


[id="{anchor_prefix}-github-com-elastic-cloud-on-k8s-pkg-apis-common-v1beta1-poddisruptionbudgettemplate"]
=== PodDisruptionBudgetTemplate 

PodDisruptionBudgetTemplate defines the template for creating a PodDisruptionBudget.

.Appears In:
****
- xref:{anchor_prefix}-github-com-elastic-cloud-on-k8s-pkg-apis-elasticsearch-v1beta1-elasticsearchspec[$$ElasticsearchSpec$$]
****

[cols="25a,75a", options="header"]
|===
| Field | Description
| *`metadata`* __link:https://kubernetes.io/docs/reference/generated/kubernetes-api/v1.17/#objectmeta-v1-meta[$$ObjectMeta$$]__ | Refer to Kubernetes API documentation for fields of `metadata`.

| *`spec`* __link:https://kubernetes.io/docs/reference/generated/kubernetes-api/v1.17/#poddisruptionbudgetspec-v1beta1-policy[$$PodDisruptionBudgetSpec$$]__ | Spec is the specification of the PDB.
|===


[id="{anchor_prefix}-github-com-elastic-cloud-on-k8s-pkg-apis-common-v1beta1-secretref"]
=== SecretRef 

SecretRef is a reference to a secret that exists in the same namespace.

.Appears In:
****
- xref:{anchor_prefix}-github-com-elastic-cloud-on-k8s-pkg-apis-common-v1beta1-tlsoptions[$$TLSOptions$$]
****

[cols="25a,75a", options="header"]
|===
| Field | Description
| *`secretName`* __string__ | SecretName is the name of the secret.
|===


[id="{anchor_prefix}-github-com-elastic-cloud-on-k8s-pkg-apis-common-v1beta1-secretsource"]
=== SecretSource 

SecretSource defines a data source based on a Kubernetes Secret.

.Appears In:
****
- xref:{anchor_prefix}-github-com-elastic-cloud-on-k8s-pkg-apis-apm-v1beta1-apmserverspec[$$ApmServerSpec$$]
- xref:{anchor_prefix}-github-com-elastic-cloud-on-k8s-pkg-apis-elasticsearch-v1beta1-elasticsearchspec[$$ElasticsearchSpec$$]
- xref:{anchor_prefix}-github-com-elastic-cloud-on-k8s-pkg-apis-kibana-v1beta1-kibanaspec[$$KibanaSpec$$]
****

[cols="25a,75a", options="header"]
|===
| Field | Description
| *`secretName`* __string__ | SecretName is the name of the secret.
| *`entries`* __xref:{anchor_prefix}-github-com-elastic-cloud-on-k8s-pkg-apis-common-v1beta1-keytopath[$$KeyToPath$$] array__ | Entries define how to project each key-value pair in the secret to filesystem paths. If not defined, all keys will be projected to similarly named paths in the filesystem. If defined, only the specified keys will be projected to the corresponding paths.
|===


[id="{anchor_prefix}-github-com-elastic-cloud-on-k8s-pkg-apis-common-v1beta1-selfsignedcertificate"]
=== SelfSignedCertificate 



.Appears In:
****
- xref:{anchor_prefix}-github-com-elastic-cloud-on-k8s-pkg-apis-common-v1beta1-tlsoptions[$$TLSOptions$$]
****

[cols="25a,75a", options="header"]
|===
| Field | Description
| *`subjectAltNames`* __xref:{anchor_prefix}-github-com-elastic-cloud-on-k8s-pkg-apis-common-v1beta1-subjectalternativename[$$SubjectAlternativeName$$] array__ | SubjectAlternativeNames is a list of SANs to include in the generated HTTP TLS certificate.
| *`disabled`* __boolean__ | Disabled indicates that the provisioning of the self-signed certifcate should be disabled.
|===


[id="{anchor_prefix}-github-com-elastic-cloud-on-k8s-pkg-apis-common-v1beta1-servicetemplate"]
=== ServiceTemplate 

ServiceTemplate defines the template for a Kubernetes Service.

.Appears In:
****
- xref:{anchor_prefix}-github-com-elastic-cloud-on-k8s-pkg-apis-common-v1beta1-httpconfig[$$HTTPConfig$$]
****

[cols="25a,75a", options="header"]
|===
| Field | Description
| *`metadata`* __link:https://kubernetes.io/docs/reference/generated/kubernetes-api/v1.17/#objectmeta-v1-meta[$$ObjectMeta$$]__ | Refer to Kubernetes API documentation for fields of `metadata`.

| *`spec`* __link:https://kubernetes.io/docs/reference/generated/kubernetes-api/v1.17/#servicespec-v1-core[$$ServiceSpec$$]__ | Spec is the specification of the service.
|===


[id="{anchor_prefix}-github-com-elastic-cloud-on-k8s-pkg-apis-common-v1beta1-subjectalternativename"]
=== SubjectAlternativeName 



.Appears In:
****
- xref:{anchor_prefix}-github-com-elastic-cloud-on-k8s-pkg-apis-common-v1beta1-selfsignedcertificate[$$SelfSignedCertificate$$]
****

[cols="25a,75a", options="header"]
|===
| Field | Description
| *`dns`* __string__ | DNS is the DNS name of the subject.
| *`ip`* __string__ | IP is the IP address of the subject.
|===


[id="{anchor_prefix}-github-com-elastic-cloud-on-k8s-pkg-apis-common-v1beta1-tlsoptions"]
=== TLSOptions 

TLSOptions holds TLS configuration options.

.Appears In:
****
- xref:{anchor_prefix}-github-com-elastic-cloud-on-k8s-pkg-apis-common-v1beta1-httpconfig[$$HTTPConfig$$]
****

[cols="25a,75a", options="header"]
|===
| Field | Description
| *`selfSignedCertificate`* __xref:{anchor_prefix}-github-com-elastic-cloud-on-k8s-pkg-apis-common-v1beta1-selfsignedcertificate[$$SelfSignedCertificate$$]__ | SelfSignedCertificate allows configuring the self-signed certificate generated by the operator.
| *`certificate`* __xref:{anchor_prefix}-github-com-elastic-cloud-on-k8s-pkg-apis-common-v1beta1-secretref[$$SecretRef$$]__ | Certificate is a reference to a Kubernetes secret that contains the certificate and private key for enabling TLS. The referenced secret should contain the following: 
 - `ca.crt`: The certificate authority (optional). - `tls.crt`: The certificate (or a chain). - `tls.key`: The private key to the first certificate in the certificate chain.
|===



[id="{anchor_prefix}-elasticsearch-k8s-elastic-co-v1"]
== elasticsearch.k8s.elastic.co/v1

Package v1 contains API schema definitions for managing Elasticsearch resources.

.Resource Types
- xref:{anchor_prefix}-github-com-elastic-cloud-on-k8s-pkg-apis-elasticsearch-v1-elasticsearch[$$Elasticsearch$$]



[id="{anchor_prefix}-github-com-elastic-cloud-on-k8s-pkg-apis-elasticsearch-v1-auth"]
=== Auth 

Auth contains user authentication and authorization security settings for Elasticsearch.

.Appears In:
****
- xref:{anchor_prefix}-github-com-elastic-cloud-on-k8s-pkg-apis-elasticsearch-v1-elasticsearchspec[$$ElasticsearchSpec$$]
****

[cols="25a,75a", options="header"]
|===
| Field | Description
| *`roles`* __xref:{anchor_prefix}-github-com-elastic-cloud-on-k8s-pkg-apis-elasticsearch-v1-rolesource[$$RoleSource$$] array__ | Roles to propagate to the Elasticsearch cluster.
| *`fileRealm`* __xref:{anchor_prefix}-github-com-elastic-cloud-on-k8s-pkg-apis-elasticsearch-v1-filerealmsource[$$FileRealmSource$$] array__ | FileRealm to propagate to the Elasticsearch cluster.
|===


[id="{anchor_prefix}-github-com-elastic-cloud-on-k8s-pkg-apis-elasticsearch-v1-changebudget"]
=== ChangeBudget 

ChangeBudget defines the constraints to consider when applying changes to the Elasticsearch cluster.

.Appears In:
****
- xref:{anchor_prefix}-github-com-elastic-cloud-on-k8s-pkg-apis-elasticsearch-v1-updatestrategy[$$UpdateStrategy$$]
****

[cols="25a,75a", options="header"]
|===
| Field | Description
| *`maxUnavailable`* __integer__ | MaxUnavailable is the maximum number of pods that can be unavailable (not ready) during the update due to circumstances under the control of the operator. Setting a negative value will disable this restriction. Defaults to 1 if not specified.
| *`maxSurge`* __integer__ | MaxSurge is the maximum number of new pods that can be created exceeding the original number of pods defined in the specification. MaxSurge is only taken into consideration when scaling up. Setting a negative value will disable the restriction. Defaults to unbounded if not specified.
|===




[id="{anchor_prefix}-github-com-elastic-cloud-on-k8s-pkg-apis-elasticsearch-v1-elasticsearch"]
=== Elasticsearch 

Elasticsearch represents an Elasticsearch resource in a Kubernetes cluster.



[cols="25a,75a", options="header"]
|===
| Field | Description
| *`apiVersion`* __string__ | `elasticsearch.k8s.elastic.co/v1`
| *`kind`* __string__ | `Elasticsearch`
| *`metadata`* __link:https://kubernetes.io/docs/reference/generated/kubernetes-api/v1.17/#objectmeta-v1-meta[$$ObjectMeta$$]__ | Refer to Kubernetes API documentation for fields of `metadata`.

| *`spec`* __xref:{anchor_prefix}-github-com-elastic-cloud-on-k8s-pkg-apis-elasticsearch-v1-elasticsearchspec[$$ElasticsearchSpec$$]__ | 
|===


[id="{anchor_prefix}-github-com-elastic-cloud-on-k8s-pkg-apis-elasticsearch-v1-elasticsearchspec"]
=== ElasticsearchSpec 

ElasticsearchSpec holds the specification of an Elasticsearch cluster.

.Appears In:
****
- xref:{anchor_prefix}-github-com-elastic-cloud-on-k8s-pkg-apis-elasticsearch-v1-elasticsearch[$$Elasticsearch$$]
****

[cols="25a,75a", options="header"]
|===
| Field | Description
| *`version`* __string__ | Version of Elasticsearch.
| *`image`* __string__ | Image is the Elasticsearch Docker image to deploy.
| *`http`* __xref:{anchor_prefix}-github-com-elastic-cloud-on-k8s-pkg-apis-common-v1-httpconfig[$$HTTPConfig$$]__ | HTTP holds HTTP layer settings for Elasticsearch.
| *`transport`* __xref:{anchor_prefix}-github-com-elastic-cloud-on-k8s-pkg-apis-elasticsearch-v1-transportconfig[$$TransportConfig$$]__ | Transport holds transport layer settings for Elasticsearch.
| *`nodeSets`* __xref:{anchor_prefix}-github-com-elastic-cloud-on-k8s-pkg-apis-elasticsearch-v1-nodeset[$$NodeSet$$] array__ | NodeSets allow specifying groups of Elasticsearch nodes sharing the same configuration and Pod templates. See: https://www.elastic.co/guide/en/cloud-on-k8s/current/k8s-orchestration.html
| *`updateStrategy`* __xref:{anchor_prefix}-github-com-elastic-cloud-on-k8s-pkg-apis-elasticsearch-v1-updatestrategy[$$UpdateStrategy$$]__ | UpdateStrategy specifies how updates to the cluster should be performed.
| *`podDisruptionBudget`* __xref:{anchor_prefix}-github-com-elastic-cloud-on-k8s-pkg-apis-common-v1-poddisruptionbudgettemplate[$$PodDisruptionBudgetTemplate$$]__ | PodDisruptionBudget provides access to the default pod disruption budget for the Elasticsearch cluster. The default budget selects all cluster pods and sets `maxUnavailable` to 1. To disable, set `PodDisruptionBudget` to the empty value (`{}` in YAML).
| *`auth`* __xref:{anchor_prefix}-github-com-elastic-cloud-on-k8s-pkg-apis-elasticsearch-v1-auth[$$Auth$$]__ | Auth contains user authentication and authorization security settings for Elasticsearch.
| *`secureSettings`* __xref:{anchor_prefix}-github-com-elastic-cloud-on-k8s-pkg-apis-common-v1-secretsource[$$SecretSource$$]__ | SecureSettings is a list of references to Kubernetes secrets containing sensitive configuration options for Elasticsearch. See: https://www.elastic.co/guide/en/cloud-on-k8s/current/k8s-es-secure-settings.html
| *`serviceAccountName`* __string__ | ServiceAccountName is used to check access from the current resource to a resource (eg. a remote Elasticsearch cluster) in a different namespace. Can only be used if ECK is enforcing RBAC on references.
| *`remoteClusters`* __xref:{anchor_prefix}-github-com-elastic-cloud-on-k8s-pkg-apis-elasticsearch-v1-remotecluster[$$RemoteCluster$$] array__ | RemoteClusters enables you to establish uni-directional connections to a remote Elasticsearch cluster.
|===


[id="{anchor_prefix}-github-com-elastic-cloud-on-k8s-pkg-apis-elasticsearch-v1-filerealmsource"]
=== FileRealmSource 



.Appears In:
****
- xref:{anchor_prefix}-github-com-elastic-cloud-on-k8s-pkg-apis-elasticsearch-v1-auth[$$Auth$$]
****

[cols="25a,75a", options="header"]
|===
| Field | Description
| *`SecretRef`* __xref:{anchor_prefix}-github-com-elastic-cloud-on-k8s-pkg-apis-common-v1-secretref[$$SecretRef$$]__ | SecretName references a Kubernetes secret in the same namespace as the Elasticsearch resource. Multiple users and their roles mapping can be specified in a Kubernetes secret. The secret should contain 2 entries: - users: contain all users and the bcrypt hash of their password - users_roles: contain the role to users mapping The format of those 2 entries must correspond to the expected file realm format, as specified in Elasticsearch documentation: https://www.elastic.co/guide/en/elasticsearch/reference/7.5/file-realm.html#file-realm-configuration. 
 Example: --- # File realm in ES format (from the CLI or manually assembled) kind: Secret apiVersion: v1 metadata:   name: my-filerealm stringData:   users: |-     rdeniro:$2a$10$BBJ/ILiyJ1eBTYoRKxkqbuDEdYECplvxnqQ47uiowE7yGqvCEgj9W     alpacino:$2a$10$cNwHnElYiMYZ/T3K4PvzGeJ1KbpXZp2PfoQD.gfaVdImnHOwIuBKS     jacknich:{PBKDF2}50000$z1CLJt0MEFjkIK5iEfgvfnA6xq7lF25uasspsTKSo5Q=$XxCVLbaKDimOdyWgLCLJiyoiWpA/XDMe/xtVgn1r5Sg=   users_roles: |-     admin:rdeniro     power_user:alpacino,jacknich     user:jacknich ---
|===




[id="{anchor_prefix}-github-com-elastic-cloud-on-k8s-pkg-apis-elasticsearch-v1-nodeset"]
=== NodeSet 



.Appears In:
****
- xref:{anchor_prefix}-github-com-elastic-cloud-on-k8s-pkg-apis-elasticsearch-v1-elasticsearchspec[$$ElasticsearchSpec$$]
****

[cols="25a,75a", options="header"]
|===
| Field | Description
| *`name`* __string__ | Name of this set of nodes. Becomes a part of the Elasticsearch node.name setting.
| *`config`* __xref:{anchor_prefix}-github-com-elastic-cloud-on-k8s-pkg-apis-common-v1-config[$$Config$$]__ | Config holds the Elasticsearch configuration.
| *`count`* __integer__ | Count of Elasticsearch nodes to deploy.
| *`podTemplate`* __link:https://kubernetes.io/docs/reference/generated/kubernetes-api/v1.17/#podtemplatespec-v1-core[$$PodTemplateSpec$$]__ | PodTemplate provides customisation options (labels, annotations, affinity rules, resource requests, and so on) for the Pods belonging to this NodeSet.
| *`volumeClaimTemplates`* __link:https://kubernetes.io/docs/reference/generated/kubernetes-api/v1.17/#persistentvolumeclaim-v1-core[$$PersistentVolumeClaim$$] array__ | VolumeClaimTemplates is a list of persistent volume claims to be used by each Pod in this NodeSet. Every claim in this list must have a matching volumeMount in one of the containers defined in the PodTemplate. Items defined here take precedence over any default claims added by the operator with the same name. See: https://www.elastic.co/guide/en/cloud-on-k8s/current/k8s-volume-claim-templates.html
|===


[id="{anchor_prefix}-github-com-elastic-cloud-on-k8s-pkg-apis-elasticsearch-v1-remotecluster"]
=== RemoteCluster 



.Appears In:
****
- xref:{anchor_prefix}-github-com-elastic-cloud-on-k8s-pkg-apis-elasticsearch-v1-elasticsearchspec[$$ElasticsearchSpec$$]
****

[cols="25a,75a", options="header"]
|===
| Field | Description
| *`name`* __string__ | Name is the name of the remote cluster as it is set in the Elasticsearch settings. The name is expected to be unique for each remote clusters.
| *`elasticsearchRef`* __xref:{anchor_prefix}-github-com-elastic-cloud-on-k8s-pkg-apis-common-v1-objectselector[$$ObjectSelector$$]__ | ElasticsearchRef is a reference to an Elasticsearch cluster running within the same k8s cluster.
|===


<<<<<<< HEAD
[id="{anchor_prefix}-github-com-elastic-cloud-on-k8s-pkg-apis-elasticsearch-v1-rolesource"]
=== RoleSource 



.Appears In:
****
- xref:{anchor_prefix}-github-com-elastic-cloud-on-k8s-pkg-apis-elasticsearch-v1-auth[$$Auth$$]
=======
[id="{anchor_prefix}-github-com-elastic-cloud-on-k8s-pkg-apis-elasticsearch-v1-transportconfig"]
=== TransportConfig 

TransportConfig holds the transport layer settings for Elasticsearch.

.Appears In:
****
- xref:{anchor_prefix}-github-com-elastic-cloud-on-k8s-pkg-apis-elasticsearch-v1-elasticsearchspec[$$ElasticsearchSpec$$]
>>>>>>> d6efddc4
****

[cols="25a,75a", options="header"]
|===
| Field | Description
<<<<<<< HEAD
| *`SecretRef`* __xref:{anchor_prefix}-github-com-elastic-cloud-on-k8s-pkg-apis-common-v1-secretref[$$SecretRef$$]__ | SecretName references a Kubernetes secret in the same namespace as the Elasticsearch resource. Multiple roles can be specified in a Kubernetes secret, under a single "roles.yml" entry. The secret value must match the expected file-based specification as described in https://www.elastic.co/guide/en/elasticsearch/reference/current/defining-roles.html#roles-management-file. 
 Example: --- kind: Secret apiVersion: v1 metadata: 	name: my-roles stringData:  roles.yml: |-    click_admins:      run_as: [ 'clicks_watcher_1' ]   	cluster: [ 'monitor' ]   	indices:   	- names: [ 'events-*' ]   	  privileges: [ 'read' ]   	  field_security:   		grant: ['category', '@timestamp', 'message' ]   	  query: '{"match": {"category": "click"}}'    another_role:      cluster: [ 'all' ] ---
=======
| *`service`* __xref:{anchor_prefix}-github-com-elastic-cloud-on-k8s-pkg-apis-common-v1-servicetemplate[$$ServiceTemplate$$]__ | Service defines the template for the associated Kubernetes Service object.
>>>>>>> d6efddc4
|===


[id="{anchor_prefix}-github-com-elastic-cloud-on-k8s-pkg-apis-elasticsearch-v1-updatestrategy"]
=== UpdateStrategy 

UpdateStrategy specifies how updates to the cluster should be performed.

.Appears In:
****
- xref:{anchor_prefix}-github-com-elastic-cloud-on-k8s-pkg-apis-elasticsearch-v1-elasticsearchspec[$$ElasticsearchSpec$$]
****

[cols="25a,75a", options="header"]
|===
| Field | Description
| *`changeBudget`* __xref:{anchor_prefix}-github-com-elastic-cloud-on-k8s-pkg-apis-elasticsearch-v1-changebudget[$$ChangeBudget$$]__ | ChangeBudget defines the constraints to consider when applying changes to the Elasticsearch cluster.
|===





[id="{anchor_prefix}-elasticsearch-k8s-elastic-co-v1beta1"]
== elasticsearch.k8s.elastic.co/v1beta1

Package v1beta1 contains API schema definitions for managing Elasticsearch resources.

.Resource Types
- xref:{anchor_prefix}-github-com-elastic-cloud-on-k8s-pkg-apis-elasticsearch-v1beta1-elasticsearch[$$Elasticsearch$$]



[id="{anchor_prefix}-github-com-elastic-cloud-on-k8s-pkg-apis-elasticsearch-v1beta1-changebudget"]
=== ChangeBudget 

ChangeBudget defines the constraints to consider when applying changes to the Elasticsearch cluster.

.Appears In:
****
- xref:{anchor_prefix}-github-com-elastic-cloud-on-k8s-pkg-apis-elasticsearch-v1beta1-updatestrategy[$$UpdateStrategy$$]
****

[cols="25a,75a", options="header"]
|===
| Field | Description
| *`maxUnavailable`* __integer__ | MaxUnavailable is the maximum number of pods that can be unavailable (not ready) during the update due to circumstances under the control of the operator. Setting a negative value will disable this restriction. Defaults to 1 if not specified.
| *`maxSurge`* __integer__ | MaxSurge is the maximum number of new pods that can be created exceeding the original number of pods defined in the specification. MaxSurge is only taken into consideration when scaling up. Setting a negative value will disable the restriction. Defaults to unbounded if not specified.
|===




[id="{anchor_prefix}-github-com-elastic-cloud-on-k8s-pkg-apis-elasticsearch-v1beta1-elasticsearch"]
=== Elasticsearch 

Elasticsearch represents an Elasticsearch resource in a Kubernetes cluster.



[cols="25a,75a", options="header"]
|===
| Field | Description
| *`apiVersion`* __string__ | `elasticsearch.k8s.elastic.co/v1beta1`
| *`kind`* __string__ | `Elasticsearch`
| *`metadata`* __link:https://kubernetes.io/docs/reference/generated/kubernetes-api/v1.17/#objectmeta-v1-meta[$$ObjectMeta$$]__ | Refer to Kubernetes API documentation for fields of `metadata`.

| *`spec`* __xref:{anchor_prefix}-github-com-elastic-cloud-on-k8s-pkg-apis-elasticsearch-v1beta1-elasticsearchspec[$$ElasticsearchSpec$$]__ | 
|===


[id="{anchor_prefix}-github-com-elastic-cloud-on-k8s-pkg-apis-elasticsearch-v1beta1-elasticsearchspec"]
=== ElasticsearchSpec 

ElasticsearchSpec holds the specification of an Elasticsearch cluster.

.Appears In:
****
- xref:{anchor_prefix}-github-com-elastic-cloud-on-k8s-pkg-apis-elasticsearch-v1beta1-elasticsearch[$$Elasticsearch$$]
****

[cols="25a,75a", options="header"]
|===
| Field | Description
| *`version`* __string__ | Version of Elasticsearch.
| *`image`* __string__ | Image is the Elasticsearch Docker image to deploy.
| *`http`* __xref:{anchor_prefix}-github-com-elastic-cloud-on-k8s-pkg-apis-common-v1beta1-httpconfig[$$HTTPConfig$$]__ | HTTP holds HTTP layer settings for Elasticsearch.
| *`nodeSets`* __xref:{anchor_prefix}-github-com-elastic-cloud-on-k8s-pkg-apis-elasticsearch-v1beta1-nodeset[$$NodeSet$$] array__ | NodeSets allow specifying groups of Elasticsearch nodes sharing the same configuration and Pod templates. See: https://www.elastic.co/guide/en/cloud-on-k8s/current/k8s-orchestration.html
| *`updateStrategy`* __xref:{anchor_prefix}-github-com-elastic-cloud-on-k8s-pkg-apis-elasticsearch-v1beta1-updatestrategy[$$UpdateStrategy$$]__ | UpdateStrategy specifies how updates to the cluster should be performed.
| *`podDisruptionBudget`* __xref:{anchor_prefix}-github-com-elastic-cloud-on-k8s-pkg-apis-common-v1beta1-poddisruptionbudgettemplate[$$PodDisruptionBudgetTemplate$$]__ | PodDisruptionBudget provides access to the default pod disruption budget for the Elasticsearch cluster. The default budget selects all cluster pods and sets `maxUnavailable` to 1. To disable, set `PodDisruptionBudget` to the empty value (`{}` in YAML).
| *`secureSettings`* __xref:{anchor_prefix}-github-com-elastic-cloud-on-k8s-pkg-apis-common-v1beta1-secretsource[$$SecretSource$$]__ | SecureSettings is a list of references to Kubernetes secrets containing sensitive configuration options for Elasticsearch. See: https://www.elastic.co/guide/en/cloud-on-k8s/current/k8s-es-secure-settings.html
|===




[id="{anchor_prefix}-github-com-elastic-cloud-on-k8s-pkg-apis-elasticsearch-v1beta1-nodeset"]
=== NodeSet 



.Appears In:
****
- xref:{anchor_prefix}-github-com-elastic-cloud-on-k8s-pkg-apis-elasticsearch-v1beta1-elasticsearchspec[$$ElasticsearchSpec$$]
****

[cols="25a,75a", options="header"]
|===
| Field | Description
| *`name`* __string__ | Name of this set of nodes. Becomes a part of the Elasticsearch node.name setting.
| *`config`* __xref:{anchor_prefix}-github-com-elastic-cloud-on-k8s-pkg-apis-common-v1beta1-config[$$Config$$]__ | Config holds the Elasticsearch configuration.
| *`count`* __integer__ | Count of Elasticsearch nodes to deploy.
| *`podTemplate`* __link:https://kubernetes.io/docs/reference/generated/kubernetes-api/v1.17/#podtemplatespec-v1-core[$$PodTemplateSpec$$]__ | PodTemplate provides customisation options (labels, annotations, affinity rules, resource requests, and so on) for the Pods belonging to this NodeSet.
| *`volumeClaimTemplates`* __link:https://kubernetes.io/docs/reference/generated/kubernetes-api/v1.17/#persistentvolumeclaim-v1-core[$$PersistentVolumeClaim$$] array__ | VolumeClaimTemplates is a list of persistent volume claims to be used by each Pod in this NodeSet. Every claim in this list must have a matching volumeMount in one of the containers defined in the PodTemplate. Items defined here take precedence over any default claims added by the operator with the same name. See: https://www.elastic.co/guide/en/cloud-on-k8s/current/k8s-volume-claim-templates.html
|===


[id="{anchor_prefix}-github-com-elastic-cloud-on-k8s-pkg-apis-elasticsearch-v1beta1-updatestrategy"]
=== UpdateStrategy 

UpdateStrategy specifies how updates to the cluster should be performed.

.Appears In:
****
- xref:{anchor_prefix}-github-com-elastic-cloud-on-k8s-pkg-apis-elasticsearch-v1beta1-elasticsearchspec[$$ElasticsearchSpec$$]
****

[cols="25a,75a", options="header"]
|===
| Field | Description
| *`changeBudget`* __xref:{anchor_prefix}-github-com-elastic-cloud-on-k8s-pkg-apis-elasticsearch-v1beta1-changebudget[$$ChangeBudget$$]__ | ChangeBudget defines the constraints to consider when applying changes to the Elasticsearch cluster.
|===





[id="{anchor_prefix}-enterprisesearch-k8s-elastic-co-v1beta1"]
== enterprisesearch.k8s.elastic.co/v1beta1

Package v1beta1 contains API schema definitions for managing Enterprise Search resources.

.Resource Types
- xref:{anchor_prefix}-github-com-elastic-cloud-on-k8s-pkg-apis-enterprisesearch-v1beta1-enterprisesearch[$$EnterpriseSearch$$]
- xref:{anchor_prefix}-github-com-elastic-cloud-on-k8s-pkg-apis-enterprisesearch-v1beta1-enterprisesearchlist[$$EnterpriseSearchList$$]



[id="{anchor_prefix}-github-com-elastic-cloud-on-k8s-pkg-apis-enterprisesearch-v1beta1-enterprisesearch"]
=== EnterpriseSearch 

EnterpriseSearch is a Kubernetes CRD to represent Enterprise Search.

.Appears In:
****
- xref:{anchor_prefix}-github-com-elastic-cloud-on-k8s-pkg-apis-enterprisesearch-v1beta1-enterprisesearchlist[$$EnterpriseSearchList$$]
****

[cols="25a,75a", options="header"]
|===
| Field | Description
| *`apiVersion`* __string__ | `enterprisesearch.k8s.elastic.co/v1beta1`
| *`kind`* __string__ | `EnterpriseSearch`
| *`metadata`* __link:https://kubernetes.io/docs/reference/generated/kubernetes-api/v1.17/#objectmeta-v1-meta[$$ObjectMeta$$]__ | Refer to Kubernetes API documentation for fields of `metadata`.

| *`spec`* __xref:{anchor_prefix}-github-com-elastic-cloud-on-k8s-pkg-apis-enterprisesearch-v1beta1-enterprisesearchspec[$$EnterpriseSearchSpec$$]__ | 
|===


[id="{anchor_prefix}-github-com-elastic-cloud-on-k8s-pkg-apis-enterprisesearch-v1beta1-enterprisesearchlist"]
=== EnterpriseSearchList 

EnterpriseSearchList contains a list of EnterpriseSearch



[cols="25a,75a", options="header"]
|===
| Field | Description
| *`apiVersion`* __string__ | `enterprisesearch.k8s.elastic.co/v1beta1`
| *`kind`* __string__ | `EnterpriseSearchList`
| *`metadata`* __link:https://kubernetes.io/docs/reference/generated/kubernetes-api/v1.17/#listmeta-v1-meta[$$ListMeta$$]__ | Refer to Kubernetes API documentation for fields of `metadata`.

| *`items`* __xref:{anchor_prefix}-github-com-elastic-cloud-on-k8s-pkg-apis-enterprisesearch-v1beta1-enterprisesearch[$$EnterpriseSearch$$]__ | 
|===


[id="{anchor_prefix}-github-com-elastic-cloud-on-k8s-pkg-apis-enterprisesearch-v1beta1-enterprisesearchspec"]
=== EnterpriseSearchSpec 

EnterpriseSearchSpec holds the specification of an Enterprise Search resource.

.Appears In:
****
- xref:{anchor_prefix}-github-com-elastic-cloud-on-k8s-pkg-apis-enterprisesearch-v1beta1-enterprisesearch[$$EnterpriseSearch$$]
****

[cols="25a,75a", options="header"]
|===
| Field | Description
| *`version`* __string__ | Version of Enterprise Search.
| *`image`* __string__ | Image is the Enterprise Search Docker image to deploy.
| *`count`* __integer__ | Count of Enterprise Search instances to deploy.
| *`config`* __xref:{anchor_prefix}-github-com-elastic-cloud-on-k8s-pkg-apis-common-v1-config[$$Config$$]__ | Config holds the Enterprise Search configuration.
| *`http`* __xref:{anchor_prefix}-github-com-elastic-cloud-on-k8s-pkg-apis-common-v1-httpconfig[$$HTTPConfig$$]__ | HTTP holds the HTTP layer configuration for Enterprise Search resource.
| *`elasticsearchRef`* __xref:{anchor_prefix}-github-com-elastic-cloud-on-k8s-pkg-apis-common-v1-objectselector[$$ObjectSelector$$]__ | ElasticsearchRef is a reference to the Elasticsearch cluster running in the same Kubernetes cluster.
| *`podTemplate`* __link:https://kubernetes.io/docs/reference/generated/kubernetes-api/v1.17/#podtemplatespec-v1-core[$$PodTemplateSpec$$]__ | PodTemplate provides customisation options (labels, annotations, affinity rules, resource requests, and so on) for the Enterprise Search pods.
| *`serviceAccountName`* __string__ | ServiceAccountName is used to check access from the current resource to a resource (eg. Elasticsearch) in a different namespace. Can only be used if ECK is enforcing RBAC on references.
|===





[id="{anchor_prefix}-kibana-k8s-elastic-co-v1"]
== kibana.k8s.elastic.co/v1

Package v1 contains API schema definitions for managing Kibana resources.

.Resource Types
- xref:{anchor_prefix}-github-com-elastic-cloud-on-k8s-pkg-apis-kibana-v1-kibana[$$Kibana$$]



[id="{anchor_prefix}-github-com-elastic-cloud-on-k8s-pkg-apis-kibana-v1-kibana"]
=== Kibana 

Kibana represents a Kibana resource in a Kubernetes cluster.



[cols="25a,75a", options="header"]
|===
| Field | Description
| *`apiVersion`* __string__ | `kibana.k8s.elastic.co/v1`
| *`kind`* __string__ | `Kibana`
| *`metadata`* __link:https://kubernetes.io/docs/reference/generated/kubernetes-api/v1.17/#objectmeta-v1-meta[$$ObjectMeta$$]__ | Refer to Kubernetes API documentation for fields of `metadata`.

| *`spec`* __xref:{anchor_prefix}-github-com-elastic-cloud-on-k8s-pkg-apis-kibana-v1-kibanaspec[$$KibanaSpec$$]__ | 
|===


[id="{anchor_prefix}-github-com-elastic-cloud-on-k8s-pkg-apis-kibana-v1-kibanaspec"]
=== KibanaSpec 

KibanaSpec holds the specification of a Kibana instance.

.Appears In:
****
- xref:{anchor_prefix}-github-com-elastic-cloud-on-k8s-pkg-apis-kibana-v1-kibana[$$Kibana$$]
****

[cols="25a,75a", options="header"]
|===
| Field | Description
| *`version`* __string__ | Version of Kibana.
| *`image`* __string__ | Image is the Kibana Docker image to deploy.
| *`count`* __integer__ | Count of Kibana instances to deploy.
| *`elasticsearchRef`* __xref:{anchor_prefix}-github-com-elastic-cloud-on-k8s-pkg-apis-common-v1-objectselector[$$ObjectSelector$$]__ | ElasticsearchRef is a reference to an Elasticsearch cluster running in the same Kubernetes cluster.
| *`config`* __xref:{anchor_prefix}-github-com-elastic-cloud-on-k8s-pkg-apis-common-v1-config[$$Config$$]__ | Config holds the Kibana configuration. See: https://www.elastic.co/guide/en/kibana/current/settings.html
| *`http`* __xref:{anchor_prefix}-github-com-elastic-cloud-on-k8s-pkg-apis-common-v1-httpconfig[$$HTTPConfig$$]__ | HTTP holds the HTTP layer configuration for Kibana.
| *`podTemplate`* __link:https://kubernetes.io/docs/reference/generated/kubernetes-api/v1.17/#podtemplatespec-v1-core[$$PodTemplateSpec$$]__ | PodTemplate provides customisation options (labels, annotations, affinity rules, resource requests, and so on) for the Kibana pods
| *`secureSettings`* __xref:{anchor_prefix}-github-com-elastic-cloud-on-k8s-pkg-apis-common-v1-secretsource[$$SecretSource$$]__ | SecureSettings is a list of references to Kubernetes secrets containing sensitive configuration options for Kibana. See: https://www.elastic.co/guide/en/cloud-on-k8s/current/k8s-kibana.html#k8s-kibana-secure-settings
| *`serviceAccountName`* __string__ | ServiceAccountName is used to check access from the current resource to a resource (eg. Elasticsearch) in a different namespace. Can only be used if ECK is enforcing RBAC on references.
|===



[id="{anchor_prefix}-kibana-k8s-elastic-co-v1beta1"]
== kibana.k8s.elastic.co/v1beta1

Package v1beta1 contains API schema definitions for managing Kibana resources.

.Resource Types
- xref:{anchor_prefix}-github-com-elastic-cloud-on-k8s-pkg-apis-kibana-v1beta1-kibana[$$Kibana$$]



[id="{anchor_prefix}-github-com-elastic-cloud-on-k8s-pkg-apis-kibana-v1beta1-kibana"]
=== Kibana 

Kibana represents a Kibana resource in a Kubernetes cluster.



[cols="25a,75a", options="header"]
|===
| Field | Description
| *`apiVersion`* __string__ | `kibana.k8s.elastic.co/v1beta1`
| *`kind`* __string__ | `Kibana`
| *`metadata`* __link:https://kubernetes.io/docs/reference/generated/kubernetes-api/v1.17/#objectmeta-v1-meta[$$ObjectMeta$$]__ | Refer to Kubernetes API documentation for fields of `metadata`.

| *`spec`* __xref:{anchor_prefix}-github-com-elastic-cloud-on-k8s-pkg-apis-kibana-v1beta1-kibanaspec[$$KibanaSpec$$]__ | 
|===


[id="{anchor_prefix}-github-com-elastic-cloud-on-k8s-pkg-apis-kibana-v1beta1-kibanaspec"]
=== KibanaSpec 

KibanaSpec holds the specification of a Kibana instance.

.Appears In:
****
- xref:{anchor_prefix}-github-com-elastic-cloud-on-k8s-pkg-apis-kibana-v1beta1-kibana[$$Kibana$$]
****

[cols="25a,75a", options="header"]
|===
| Field | Description
| *`version`* __string__ | Version of Kibana.
| *`image`* __string__ | Image is the Kibana Docker image to deploy.
| *`count`* __integer__ | Count of Kibana instances to deploy.
| *`elasticsearchRef`* __xref:{anchor_prefix}-github-com-elastic-cloud-on-k8s-pkg-apis-common-v1beta1-objectselector[$$ObjectSelector$$]__ | ElasticsearchRef is a reference to an Elasticsearch cluster running in the same Kubernetes cluster.
| *`config`* __xref:{anchor_prefix}-github-com-elastic-cloud-on-k8s-pkg-apis-common-v1beta1-config[$$Config$$]__ | Config holds the Kibana configuration. See: https://www.elastic.co/guide/en/kibana/current/settings.html
| *`http`* __xref:{anchor_prefix}-github-com-elastic-cloud-on-k8s-pkg-apis-common-v1beta1-httpconfig[$$HTTPConfig$$]__ | HTTP holds the HTTP layer configuration for Kibana.
| *`podTemplate`* __link:https://kubernetes.io/docs/reference/generated/kubernetes-api/v1.17/#podtemplatespec-v1-core[$$PodTemplateSpec$$]__ | PodTemplate provides customisation options (labels, annotations, affinity rules, resource requests, and so on) for the Kibana pods
| *`secureSettings`* __xref:{anchor_prefix}-github-com-elastic-cloud-on-k8s-pkg-apis-common-v1beta1-secretsource[$$SecretSource$$]__ | SecureSettings is a list of references to Kubernetes secrets containing sensitive configuration options for Kibana. See: https://www.elastic.co/guide/en/cloud-on-k8s/current/k8s-kibana.html#k8s-kibana-secure-settings
|===

<|MERGE_RESOLUTION|>--- conflicted
+++ resolved
@@ -707,7 +707,6 @@
 |===
 
 
-<<<<<<< HEAD
 [id="{anchor_prefix}-github-com-elastic-cloud-on-k8s-pkg-apis-elasticsearch-v1-rolesource"]
 === RoleSource 
 
@@ -716,7 +715,16 @@
 .Appears In:
 ****
 - xref:{anchor_prefix}-github-com-elastic-cloud-on-k8s-pkg-apis-elasticsearch-v1-auth[$$Auth$$]
-=======
+****
+
+[cols="25a,75a", options="header"]
+|===
+| Field | Description
+| *`SecretRef`* __xref:{anchor_prefix}-github-com-elastic-cloud-on-k8s-pkg-apis-common-v1-secretref[$$SecretRef$$]__ | SecretName references a Kubernetes secret in the same namespace as the Elasticsearch resource. Multiple roles can be specified in a Kubernetes secret, under a single "roles.yml" entry. The secret value must match the expected file-based specification as described in https://www.elastic.co/guide/en/elasticsearch/reference/current/defining-roles.html#roles-management-file. 
+ Example: --- kind: Secret apiVersion: v1 metadata: 	name: my-roles stringData:  roles.yml: |-    click_admins:      run_as: [ 'clicks_watcher_1' ]   	cluster: [ 'monitor' ]   	indices:   	- names: [ 'events-*' ]   	  privileges: [ 'read' ]   	  field_security:   		grant: ['category', '@timestamp', 'message' ]   	  query: '{"match": {"category": "click"}}'    another_role:      cluster: [ 'all' ] ---
+|===
+
+
 [id="{anchor_prefix}-github-com-elastic-cloud-on-k8s-pkg-apis-elasticsearch-v1-transportconfig"]
 === TransportConfig 
 
@@ -725,18 +733,12 @@
 .Appears In:
 ****
 - xref:{anchor_prefix}-github-com-elastic-cloud-on-k8s-pkg-apis-elasticsearch-v1-elasticsearchspec[$$ElasticsearchSpec$$]
->>>>>>> d6efddc4
-****
-
-[cols="25a,75a", options="header"]
-|===
-| Field | Description
-<<<<<<< HEAD
-| *`SecretRef`* __xref:{anchor_prefix}-github-com-elastic-cloud-on-k8s-pkg-apis-common-v1-secretref[$$SecretRef$$]__ | SecretName references a Kubernetes secret in the same namespace as the Elasticsearch resource. Multiple roles can be specified in a Kubernetes secret, under a single "roles.yml" entry. The secret value must match the expected file-based specification as described in https://www.elastic.co/guide/en/elasticsearch/reference/current/defining-roles.html#roles-management-file. 
- Example: --- kind: Secret apiVersion: v1 metadata: 	name: my-roles stringData:  roles.yml: |-    click_admins:      run_as: [ 'clicks_watcher_1' ]   	cluster: [ 'monitor' ]   	indices:   	- names: [ 'events-*' ]   	  privileges: [ 'read' ]   	  field_security:   		grant: ['category', '@timestamp', 'message' ]   	  query: '{"match": {"category": "click"}}'    another_role:      cluster: [ 'all' ] ---
-=======
+****
+
+[cols="25a,75a", options="header"]
+|===
+| Field | Description
 | *`service`* __xref:{anchor_prefix}-github-com-elastic-cloud-on-k8s-pkg-apis-common-v1-servicetemplate[$$ServiceTemplate$$]__ | Service defines the template for the associated Kubernetes Service object.
->>>>>>> d6efddc4
 |===
 
 
