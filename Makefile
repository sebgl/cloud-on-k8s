# Copyright Elasticsearch B.V. and/or licensed to Elasticsearch B.V. under one
# or more contributor license agreements. Licensed under the Elastic License;
# you may not use this file except in compliance with the Elastic License.

#################################
##  --      Variables      --  ##
#################################

# reads file '.env', ignores if it doesn't exist
-include .env

# make sure sub-commands don't use eg. fish shell
export SHELL := /bin/bash

KUBECTL_CLUSTER := $(shell kubectl config current-context 2> /dev/null)

REPOSITORY 	?= eck
NAME       	?= eck-operator
VERSION    	?= $(shell cat VERSION)
SNAPSHOT   	?= true

# Default to debug logging
LOG_VERBOSITY ?= 1

# Get the currently used golang install path (in GOPATH/bin, unless GOBIN is set)
ifeq (,$(shell go env GOBIN))
GOBIN=$(shell go env GOPATH)/bin
else
GOBIN=$(shell go env GOBIN)
endif

# find or download controller-gen
# note this does not validate the version
controller-gen:
ifeq (, $(shell command -v controller-gen))
	@(cd /tmp; GO111MODULE=on go get sigs.k8s.io/controller-tools/cmd/controller-gen@v0.2.1)
CONTROLLER_GEN=$(GOBIN)/controller-gen
else
CONTROLLER_GEN=$(shell which controller-gen)
endif

## -- Docker image

# on GKE, use GCR and GCLOUD_PROJECT
ifneq ($(findstring gke_,$(KUBECTL_CLUSTER)),)
	REGISTRY ?= eu.gcr.io
else
	# default to local registry
	REGISTRY ?= localhost:5000
endif

# suffix image name with current user name
IMG_SUFFIX ?= -$(subst _,,$(USER))
IMG ?= $(REGISTRY)/$(REPOSITORY)/$(NAME)$(IMG_SUFFIX)
TAG ?= $(shell git rev-parse --short --verify HEAD)
OPERATOR_IMAGE ?= $(IMG):$(VERSION)-$(TAG)


GO_LDFLAGS := -X github.com/elastic/cloud-on-k8s/pkg/about.version=$(VERSION) \
	-X github.com/elastic/cloud-on-k8s/pkg/about.buildHash=$(TAG) \
	-X github.com/elastic/cloud-on-k8s/pkg/about.buildDate=$(shell date -u +'%Y-%m-%dT%H:%M:%SZ') \
	-X github.com/elastic/cloud-on-k8s/pkg/about.buildSnapshot=$(SNAPSHOT)

# Setting for CI, if set to true will prevent building and using local Docker image
SKIP_DOCKER_COMMAND ?= false

## -- Namespaces

# namespace in which the global operator is deployed (see config/global-operator)
GLOBAL_OPERATOR_NAMESPACE ?= elastic-system
# namespace in which the namespace operator is deployed (see config/namespace-operator)
NAMESPACE_OPERATOR_NAMESPACE ?= elastic-namespace-operators
# comma separated list of namespaces in which the namespace operator should watch resources
MANAGED_NAMESPACES ?=

## -- Security

# should environments be configured with PSP ?
# TODO: only relevant on GKE for e2e tests for the moment
PSP ?= 0

#####################################
##  --       Development       --  ##
#####################################

all: dependencies lint check-license-header unit integration e2e-compile elastic-operator

## -- build

dependencies:
	go mod tidy -v && go mod download

# Generate code, CRDs and documentation
ALL_IN_ONE_CRDS=config/crds-patches/all-in-one.yaml
generate: controller-gen
	# we use this in pkg/controller/common/license
	go generate -tags='$(GO_TAGS)' ./pkg/... ./cmd/...
	$(CONTROLLER_GEN) webhook object:headerFile=./hack/boilerplate.go.txt paths=./pkg/apis/...
	# Generate manifests e.g. CRD, RBAC etc.
	# We generate CRDs with trivialVersions=true, to support pre-1.13 Kubernetes versions. This means the CRDs
	# include validation for the latest version **only**. Older versions are still mentioned, but will be validated
	# against the latest version schema.
	$(CONTROLLER_GEN) crd:trivialVersions=true paths="./pkg/apis/..." output:crd:artifacts:config=config/crds
	# build a patched merged version of the CRDs
	kubectl kustomize config/crds-patches > $(ALL_IN_ONE_CRDS)
	# generate an all-in-one version including the operator manifests
	$(MAKE) --no-print-directory generate-all-in-one
	$(MAKE) --no-print-directory generate-api-docs
	$(MAKE) --no-print-directory generate-notice-file

generate-api-docs:
	@hack/api-docs/build.sh

generate-notice-file:
	@hack/licence-detector/generate-notice.sh

elastic-operator: generate
	go build -mod=readonly -ldflags "$(GO_LDFLAGS)" -tags='$(GO_TAGS)' -o bin/elastic-operator github.com/elastic/cloud-on-k8s/cmd

clean:
	rm -f pkg/controller/common/license/zz_generated.pubkey.go

## -- tests

unit: clean
	go test ./pkg/... ./cmd/... -cover

unit_xml: clean
	gotestsum --junitfile unit-tests.xml -- -cover ./pkg/... ./cmd/...

integration: GO_TAGS += integration
integration: clean generate
	go test -tags='$(GO_TAGS)' ./pkg/... ./cmd/... -cover

integration_xml: GO_TAGS += integration
integration_xml: clean generate
	gotestsum --junitfile integration-tests.xml -- -tags='$(GO_TAGS)' -cover ./pkg/... ./cmd/...

lint:
	golangci-lint run

#############################
##  --       Run       --  ##
#############################

install-crds: generate
	kubectl apply -f $(ALL_IN_ONE_CRDS)

# Run locally against the configured Kubernetes cluster, with port-forwarding enabled so that
# the operator can reach services running in the cluster through k8s port-forward feature
run: install-crds go-run

go-run:
	# Run the operator locally with role All, with debug logs, operator image set to latest and operator namespace for a global operator
	AUTO_PORT_FORWARD=true \
		go run \
			-ldflags "$(GO_LDFLAGS)" \
			-tags "$(GO_TAGS)" \
			./cmd/main.go manager \
				--development --operator-roles=global,namespace \
				--log-verbosity=$(LOG_VERBOSITY) \
				--ca-cert-validity=10h --ca-cert-rotate-before=1h \
				--operator-namespace=default \
				--namespaces=$(MANAGED_NAMESPACES) \
				--auto-install-webhooks=false

go-debug:
	@(cd cmd &&	AUTO_PORT_FORWARD=true dlv debug \
		--build-flags="-ldflags '$(GO_LDFLAGS)'" \
		-- \
		manager \
		--development \
		--operator-roles=global,namespace \
		--log-verbosity=$(LOG_VERBOSITY) \
		--ca-cert-validity=10h \
		--ca-cert-rotate-before=1h \
		--operator-namespace=default \
		--namespaces=$(MANAGED_NAMESPACES) \
		--auto-install-webhooks=false)

build-operator-image:
ifeq ($(SKIP_DOCKER_COMMAND), false)
	$(MAKE) docker-build docker-push
endif

# if the current k8s cluster is on GKE, GCLOUD_PROJECT must be set
check-gke:
ifneq ($(findstring gke_,$(KUBECTL_CLUSTER)),)
ifndef GCLOUD_PROJECT
	$(error GCLOUD_PROJECT not set while GKE detected)
endif
endif

# Deploy both the global and namespace operators against the current k8s cluster
deploy: check-gke install-crds build-operator-image apply-operators

apply-operators:
	OPERATOR_IMAGE=$(OPERATOR_IMAGE) \
	NAMESPACE=$(GLOBAL_OPERATOR_NAMESPACE) \
		$(MAKE) --no-print-directory -sC config/operator generate-global | kubectl apply -f -
	OPERATOR_IMAGE=$(OPERATOR_IMAGE) \
	NAMESPACE=$(NAMESPACE_OPERATOR_NAMESPACE) \
	MANAGED_NAMESPACE=$(MANAGED_NAMESPACE) \
		$(MAKE) --no-print-directory -sC config/operator generate-namespace | kubectl apply -f -

apply-psp:
	kubectl apply -f config/dev/elastic-psp.yaml

ALL_IN_ONE_OUTPUT_FILE=config/all-in-one.yaml

# merge all-in-one crds with operator manifests
generate-all-in-one:
<<<<<<< HEAD
	cp -f $(ALL_IN_ONE_CRDS) $(ALL_IN_ONE_OUTPUT_FILE)
	OPERATOR_IMAGE=$(LATEST_RELEASED_IMG) \
		NAMESPACE=$(GLOBAL_OPERATOR_NAMESPACE) \
		$(MAKE) --no-print-directory -sC config/operator generate-all-in-one >> $(ALL_IN_ONE_OUTPUT_FILE)
=======
	@for crd_flavor in $(CRD_AVAILABLE_FLAVORS); do \
	    ALL_IN_ONE_OUTPUT_FILE=config/all-in-one-flavor-$$crd_flavor.yaml; \
        kubectl kustomize config/crds-flavor-$$crd_flavor > $${ALL_IN_ONE_OUTPUT_FILE}; \
        OPERATOR_IMAGE=$(OPERATOR_IMAGE) \
        NAMESPACE=$(GLOBAL_OPERATOR_NAMESPACE) \
            $(MAKE) --no-print-directory -sC config/operator generate-all-in-one >> $${ALL_IN_ONE_OUTPUT_FILE}; \
	done
>>>>>>> 16b253de

# Deploy an all in one operator against the current k8s cluster
deploy-all-in-one: GO_TAGS ?= release
deploy-all-in-one: docker-build docker-push
	kubectl apply -f $(ALL_IN_ONE_OUTPUT_FILE)

logs-namespace-operator:
	@ kubectl --namespace=$(NAMESPACE_OPERATOR_NAMESPACE) logs -f statefulset.apps/elastic-namespace-operator

logs-global-operator:
	@ kubectl --namespace=$(GLOBAL_OPERATOR_NAMESPACE) logs -f statefulset.apps/elastic-global-operator

samples:
	@ echo "-> Pushing samples to Kubernetes cluster..."
	@ kubectl apply -f config/samples/kibana/kibana_es.yaml

# Display elasticsearch credentials of the first stack
show-credentials:
	@ echo "elastic:$$(kubectl get secret elasticsearch-sample-es-elastic-user -o json | jq -r '.data.elastic' | base64 -D)"


##########################################
##  --    K8s clusters bootstrap    --  ##
##########################################

cluster-bootstrap: install-crds

clean-k8s-cluster:
	kubectl delete --ignore-not-found=true  ValidatingWebhookConfiguration validating-webhook-configuration
	for ns in $(NAMESPACE_OPERATOR_NAMESPACE) $(GLOBAL_OPERATOR_NAMESPACE) $(MANAGED_NAMESPACE); do \
		echo "Deleting resources in $$ns"; \
		kubectl delete statefulsets -n $$ns --all; \
		kubectl delete deployments -n $$ns --all; \
		kubectl delete svc -n $$ns --all; \
		kubectl delete rc -n $$ns --all; \
		kubectl delete po -n $$ns --all; \
	done

## -- minikube

set-context-minikube:
	kubectl config use-context "minikube"
	$(eval KUBECTL_CLUSTER="minikube")

bootstrap-minikube:
	hack/minikube-cluster.sh
	$(MAKE) set-context-minikube cluster-bootstrap

## -- gke

require-gcloud-project:
ifndef GCLOUD_PROJECT
	$(error GCLOUD_PROJECT not set)
endif

DEPLOYER=./hack/deployer/deployer --plans-file=hack/deployer/config/plans.yml --config-file=hack/deployer/config/deployer-config.yml

build-deployer:
	@ go build -mod=readonly -o ./hack/deployer/deployer ./hack/deployer/main.go

setup-deployer-for-gke-once: require-gcloud-project build-deployer
ifeq (,$(wildcard hack/deployer/config/deployer-config.yml))
	@ ./hack/deployer/deployer create defaultConfig --path=hack/deployer/config/deployer-config.yml
endif

credentials: setup-deployer-for-gke-once
	@ $(DEPLOYER) get credentials

set-context-gke: credentials
	$(eval KUBECTL_CLUSTER=$($(DEPLOYER) get clusterName))

bootstrap-gke: setup-deployer-for-gke-once
	@ $(DEPLOYER) execute
	$(MAKE) cluster-bootstrap
ifeq ($(PSP), 1)
	$(MAKE) apply-psp
endif

delete-gke: setup-deployer-for-gke-once
	@ $(DEPLOYER) execute --operation=delete

get-deployer-config: setup-deployer-for-gke-once
	@ $(DEPLOYER) get config

#################################
##  --    Docker images    --  ##
#################################

docker-build:
	docker build . \
		--build-arg GO_LDFLAGS='$(GO_LDFLAGS)' \
		--build-arg GO_TAGS='$(GO_TAGS)' \
		-t $(OPERATOR_IMAGE)

docker-push:
ifeq ($(REGISTRY), docker.elastic.co)
	@ docker login -u $(ELASTIC_DOCKER_LOGIN) -p $(ELASTIC_DOCKER_PASSWORD) push.docker.elastic.co
endif
ifeq ($(KUBECTL_CLUSTER), minikube)
	# use the minikube registry
	@ hack/registry.sh port-forward start
	docker push $(OPERATOR_IMAGE)
	@ hack/registry.sh port-forward stop
else
ifeq ($(REGISTRY), docker.elastic.co)
	@ docker push push.$(OPERATOR_IMAGE)
else
	@ docker push $(OPERATOR_IMAGE)
endif
endif

purge-gcr-images:
	@ for i in $(gcloud container images list-tags $(IMG) | tail +3 | awk '{print $$2}'); \
		do gcloud container images untag $(IMG):$$i; \
	done


###################################
##  --   End to end tests    --  ##
###################################

# can be overriden to eg. TESTS_MATCH=TestMutationMoreNodes to match a single test
TESTS_MATCH ?= "^Test"
E2E_IMG ?= $(IMG)-e2e-tests:$(TAG)
STACK_VERSION ?= 7.4.0
E2E_JSON ?= false
TEST_TIMEOUT ?= 5m

# Run e2e tests as a k8s batch job
e2e: build-operator-image e2e-docker-build e2e-docker-push e2e-run

e2e-docker-build:
	docker build --build-arg E2E_JSON=$(E2E_JSON) -t $(E2E_IMG) -f test/e2e/Dockerfile .

e2e-docker-push:
	docker push $(E2E_IMG)

e2e-run:
	@go run test/e2e/cmd/main.go run \
		--operator-image=$(OPERATOR_IMAGE) \
		--e2e-image=$(E2E_IMG) \
		--test-regex=$(TESTS_MATCH) \
		--elastic-stack-version=$(STACK_VERSION) \
		--log-verbosity=$(LOG_VERBOSITY) \
		--log-to-file=$(E2E_JSON) \
		--test-timeout=$(TEST_TIMEOUT)

e2e-generate-xml:
	@ gotestsum --junitfile e2e-tests.xml --raw-command cat e2e-tests.json

# Verify e2e tests compile with no errors, don't run them
e2e-compile:
	go test ./test/e2e/... -run=dryrun > /dev/null

# Run e2e tests locally (not as a k8s job), with a custom http dialer
# that can reach ES services running in the k8s cluster through port-forwarding.
LOCAL_E2E_CTX:=/tmp/e2e-local.json

e2e-local:
	@go run test/e2e/cmd/main.go run \
		--test-run-name=e2e \
		--test-context-out=$(LOCAL_E2E_CTX) \
		--elastic-stack-version=$(STACK_VERSION) \
		--auto-port-forwarding \
		--local \
		--log-verbosity=$(LOG_VERBOSITY) \
		--test-timeout=$(TEST_TIMEOUT)
	@E2E_JSON=$(E2E_JSON) test/e2e/run.sh -run "$(TESTS_MATCH)" -args -testContextPath $(LOCAL_E2E_CTX)

##########################################
##  --    Continuous integration    --  ##
##########################################
ci-check: check-license-header lint generate check-local-changes

ci: unit_xml integration_xml docker-build

# Run e2e tests in a dedicated cluster.
ci-e2e: e2e-compile run-deployer install-crds apply-psp e2e

run-deployer: build-deployer
	./hack/deployer/deployer execute --plans-file hack/deployer/config/plans.yml --config-file deployer-config.yml

ci-release: clean ci-check build-operator-image
	@ echo $(OPERATOR_IMAGE) was pushed!

##########################
##  --   Helpers    --  ##
##########################

check-requisites:
	@ hack/check-requisites.sh

check-license-header:
	./build/check-license-header.sh

# Check if some changes exist in the workspace (eg. `make generate` added some changes)
check-local-changes:
	@ [[ "$$(git status --porcelain)" == "" ]] \
		|| ( echo -e "\nError: dirty local changes"; git status --porcelain; exit 1 )

# Runs small Go tool to validate syntax correctness of Jenkins pipelines
validate-jenkins-pipelines:
	@ go run ./hack/pipeline-validator/main.go

#########################
# Kind specific targets #
#########################
KIND_NODES ?= 0
KIND_NODE_IMAGE ?= kindest/node:v1.15.3
KIND_CLUSTER_NAME ?= eck

kind-node-variable-check:
ifndef KIND_NODE_IMAGE
	$(error KIND_NODE_IMAGE is mandatory when using Kind)
endif

bootstrap-kind:
	KIND_CLUSTER_NAME=${KIND_CLUSTER_NAME} \
		$(MAKE) kind-cluster-$(KIND_NODES)
	@ echo "Run the following command to update your curent context:"
	@ echo "export KUBECONFIG=\"$$(kind get kubeconfig-path --name=${KIND_CLUSTER_NAME})\""

## Start a kind cluster with just the CRDs, e.g.:
# "make kind-cluster-0 KIND_NODE_IMAGE=kindest/node:v1.15.0" # start a one node cluster
# "make kind-cluster-3 KIND_NODE_IMAGE=kindest/node:v1.15.0" to start a 1 master + 3 nodes cluster
kind-cluster-%: export NODE_IMAGE = ${KIND_NODE_IMAGE}
kind-cluster-%: export CLUSTER_NAME = ${KIND_CLUSTER_NAME}
kind-cluster-%: kind-node-variable-check
	./hack/kind/kind.sh \
		--nodes "${*}" \
		make install-crds

## Same as above but build and deploy the operator image
kind-with-operator-%: export NODE_IMAGE = ${KIND_NODE_IMAGE}
kind-with-operator-%: export CLUSTER_NAME = ${KIND_CLUSTER_NAME}
kind-with-operator-%: kind-node-variable-check docker-build
	./hack/kind/kind.sh \
		--load-images $(OPERATOR_IMAGE) \
		--nodes "${*}" \
		make install-crds apply-operators

## Run all the e2e tests in a Kind cluster
set-kind-e2e-image:
ifneq ($(ECK_IMAGE),)
	$(eval OPERATOR_IMAGE=$(ECK_IMAGE))
	@docker pull $(OPERATOR_IMAGE)
else
	$(MAKE) docker-build
endif

kind-e2e: export KUBECONFIG = ${HOME}/.kube/kind-config-eck-e2e
kind-e2e: export NODE_IMAGE = ${KIND_NODE_IMAGE}
kind-e2e: kind-node-variable-check set-kind-e2e-image e2e-docker-build
	./hack/kind/kind.sh \
		--load-images $(OPERATOR_IMAGE),$(E2E_IMG) \
		--nodes 3 \
		make e2e-run OPERATOR_IMAGE=$(OPERATOR_IMAGE)

## Cleanup
delete-kind:
	./hack/kind/kind.sh --stop<|MERGE_RESOLUTION|>--- conflicted
+++ resolved
@@ -210,20 +210,10 @@
 
 # merge all-in-one crds with operator manifests
 generate-all-in-one:
-<<<<<<< HEAD
 	cp -f $(ALL_IN_ONE_CRDS) $(ALL_IN_ONE_OUTPUT_FILE)
-	OPERATOR_IMAGE=$(LATEST_RELEASED_IMG) \
+	OPERATOR_IMAGE=$(OPERATOR_IMAGE) \
 		NAMESPACE=$(GLOBAL_OPERATOR_NAMESPACE) \
 		$(MAKE) --no-print-directory -sC config/operator generate-all-in-one >> $(ALL_IN_ONE_OUTPUT_FILE)
-=======
-	@for crd_flavor in $(CRD_AVAILABLE_FLAVORS); do \
-	    ALL_IN_ONE_OUTPUT_FILE=config/all-in-one-flavor-$$crd_flavor.yaml; \
-        kubectl kustomize config/crds-flavor-$$crd_flavor > $${ALL_IN_ONE_OUTPUT_FILE}; \
-        OPERATOR_IMAGE=$(OPERATOR_IMAGE) \
-        NAMESPACE=$(GLOBAL_OPERATOR_NAMESPACE) \
-            $(MAKE) --no-print-directory -sC config/operator generate-all-in-one >> $${ALL_IN_ONE_OUTPUT_FILE}; \
-	done
->>>>>>> 16b253de
 
 # Deploy an all in one operator against the current k8s cluster
 deploy-all-in-one: GO_TAGS ?= release
